#
#    This file is part of Scalable COncurrent Operations in Python (SCOOP).
#
#    SCOOP is free software: you can redistribute it and/or modify
#    it under the terms of the GNU Lesser General Public License as
#    published by the Free Software Foundation, either version 3 of
#    the License, or (at your option) any later version.
#
#    SCOOP is distributed in the hope that it will be useful,
#    but WITHOUT ANY WARRANTY; without even the implied warranty of
#    MERCHANTABILITY or FITNESS FOR A PARTICULAR PURPOSE. See the
#    GNU Lesser General Public License for more details.
#
#    You should have received a copy of the GNU Lesser General Public
#    License along with SCOOP. If not, see <http://www.gnu.org/licenses/>.
#
__author__ = ("Marc Parizeau", "Olivier Gagnon", "Marc-Andre Gardner",
<<<<<<< HEAD
              "Yannick Hold-Geoffroy", "Felix-Antoine Fortin",
              "Francois-Michel de Rainville")
__version__ = "0.7.0"
__revision__ = "RC2"
=======
              "Yannick Hold-Geoffroy", "Felix-Antoine Fortin")
__version__ = "0.6.2"
__revision__ = "dev"
>>>>>>> a6c76126

import logging


# In case SCOOP was not initialized correctly
CONFIGURATION = {}
DEBUG = False
IS_RUNNING = False
logger = logging.getLogger()
SHUTDOWN_REQUESTED = False<|MERGE_RESOLUTION|>--- conflicted
+++ resolved
@@ -15,16 +15,10 @@
 #    License along with SCOOP. If not, see <http://www.gnu.org/licenses/>.
 #
 __author__ = ("Marc Parizeau", "Olivier Gagnon", "Marc-Andre Gardner",
-<<<<<<< HEAD
               "Yannick Hold-Geoffroy", "Felix-Antoine Fortin",
               "Francois-Michel de Rainville")
 __version__ = "0.7.0"
-__revision__ = "RC2"
-=======
-              "Yannick Hold-Geoffroy", "Felix-Antoine Fortin")
-__version__ = "0.6.2"
-__revision__ = "dev"
->>>>>>> a6c76126
+__revision__ = "release"
 
 import logging
 
