#
#    This file is part of Scalable COncurrent Operations in Python (SCOOP).
#
#    SCOOP is free software: you can redistribute it and/or modify
#    it under the terms of the GNU Lesser General Public License as
#    published by the Free Software Foundation, either version 3 of
#    the License, or (at your option) any later version.
#
#    SCOOP is distributed in the hope that it will be useful,
#    but WITHOUT ANY WARRANTY; without even the implied warranty of
#    MERCHANTABILITY or FITNESS FOR A PARTICULAR PURPOSE. See the
#    GNU Lesser General Public License for more details.
#
#    You should have received a copy of the GNU Lesser General Public
#    License along with SCOOP. If not, see <http://www.gnu.org/licenses/>.
#
import os

__author__ = "Marc Parizeau", "Olivier Gagnon", "Marc-Andre Gardner", \
    "Yannick Hold-Geoffroy"
<<<<<<< HEAD
__version__ = "0.5"
__revision__ = "0.5.3"
=======
__version__ = "0.6"
__revision__ = "0.6.0A"
>>>>>>> d9debdee

# In case SCOOP was not initialized correctly
DEBUG = False<|MERGE_RESOLUTION|>--- conflicted
+++ resolved
@@ -18,13 +18,8 @@
 
 __author__ = "Marc Parizeau", "Olivier Gagnon", "Marc-Andre Gardner", \
     "Yannick Hold-Geoffroy"
-<<<<<<< HEAD
-__version__ = "0.5"
-__revision__ = "0.5.3"
-=======
 __version__ = "0.6"
 __revision__ = "0.6.0A"
->>>>>>> d9debdee
 
 # In case SCOOP was not initialized correctly
 DEBUG = False