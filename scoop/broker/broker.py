#!/usr/bin/env python
#
#    This file is part of Scalable COncurrent Operations in Python (SCOOP).
#
#    SCOOP is free software: you can redistribute it and/or modify
#    it under the terms of the GNU Lesser General Public License as
#    published by the Free Software Foundation, either version 3 of
#    the License, or (at your option) any later version.
#
#    SCOOP is distributed in the hope that it will be useful,
#    but WITHOUT ANY WARRANTY; without even the implied warranty of
#    MERCHANTABILITY or FITNESS FOR A PARTICULAR PURPOSE. See the
#    GNU Lesser General Public License for more details.
#
#    You should have received a copy of the GNU Lesser General Public
#    License along with SCOOP. If not, see <http://www.gnu.org/licenses/>.
#
from __future__ import print_function
from collections import deque
import time
import zmq
import sys

REQUEST    = b"REQUEST"
TASK       = b"TASK"
REPLY      = b"REPLY"
SHUTDOWN   = b"SHUTDOWN"

class Broker(object):
    def __init__(self, tSock="tcp://*:*", mSock="tcp://*:*", debug=False):
        """This function initializes a broker.
    
    :param tSock: Task Socket Address. Must contain protocol, address and port
        information.
    :param mSock: Meta Socket Address. Must contain protocol, address and port
        information."""
        self.context = zmq.Context(1)
        
        self.debug = debug

        # zmq Socket for the tasks, replies and request.
        self.taskSocket = self.context.socket(zmq.ROUTER)
        self.tSockPort = 0
        if tSock[-2:] == ":*":
            self.tSockPort = self.taskSocket.bind_to_random_port(tSock[:-2])
        else:
            self.taskSocket.bind(tSock)
        
        # zmq Socket for the shutdown TODO this is temporary
        self.infoSocket = self.context.socket(zmq.PUB)
        self.infoSockPort = 0
        if mSock[-2:] == ":*":
            self.infoSockPort = self.infoSocket.bind_to_random_port(mSock[:-2])
        else:
            self.infoSocket.bind(mSock)

        # init self.poller
        self.poller = zmq.Poller()
        self.poller.register(self.taskSocket, zmq.POLLIN)
        self.poller.register(self.infoSocket, zmq.POLLIN)
        
        # init statistics
        if self.debug == True:
            self.stats = []
        
        # Two cases are important and must be optimised:
        # - The search of unassigned task
        # - the search of available workers 
        # These represent when the broker must deal the communications the
        # fastest. Other cases, the broker isn't flooded with urgent messages.
        
        # Initializing the queue of workers and tasks
        # The busy workers variable will contain a dict (map) of workers: task
        self.available_workers = deque()
        self.unassigned_tasks = deque()

    def run(self):
        while True:
            socks = dict(self.poller.poll(-1))
            if (self.taskSocket in socks.keys() and socks[self.taskSocket] == zmq.POLLIN):
                msg = self.taskSocket.recv_multipart()
                msg_type = msg[1]
                # Broker received a new task
                if msg_type == TASK:
                    returnAddress = msg[0]
                    task = msg[2]
                    try:
                        address = self.available_workers.pop()
                        self.taskSocket.send_multipart([address, TASK, task])
                    except IndexError:
                        self.unassigned_tasks.append(task)
                        
                # Broker received a request for task
                elif msg_type == REQUEST:
                    address = msg[0]
                    try:
                        task = self.unassigned_tasks.popleft()
                        self.taskSocket.send_multipart([address, TASK, task])
                    except IndexError:
                        self.available_workers.append(address)
                
                # Broker received an answer needing delivery
                elif msg_type == REPLY:
                    address = msg[3]
                    task = msg[2]
                    self.taskSocket.send_multipart([address, REPLY, task])
                   
                elif msg_type == SHUTDOWN:
                    self.shutdown()
                    break
                    
                if self.debug:
                    self.stats.append((time.time(), msg_type, len(self.unassigned_tasks), len(self.available_workers)))
                    
    def getPorts(self):
        return (self.tSockPort, self.infoSockPort)

    def shutdown(self):
        try:
            self.infoSocket.send(SHUTDOWN)
<<<<<<< HEAD
        except:
=======
        except zmq.core.error.ZMQError:
>>>>>>> 79b8764e
            pass
        # out of infinite loop: do some housekeeping
        time.sleep (0.3)
        
        self.taskSocket.close()
        self.infoSocket.close()
        self.context.term()
        
        # write down statistics about this run if asked
        if self.debug:
            import os, pickle
            try:
                os.mkdir('debug')
            except:
                pass
            with open("debug/broker-broker", 'wb') as f:
                pickle.dump(self.stats, f)
<|MERGE_RESOLUTION|>--- conflicted
+++ resolved
@@ -1,142 +1,138 @@
-#!/usr/bin/env python
-#
-#    This file is part of Scalable COncurrent Operations in Python (SCOOP).
-#
-#    SCOOP is free software: you can redistribute it and/or modify
-#    it under the terms of the GNU Lesser General Public License as
-#    published by the Free Software Foundation, either version 3 of
-#    the License, or (at your option) any later version.
-#
-#    SCOOP is distributed in the hope that it will be useful,
-#    but WITHOUT ANY WARRANTY; without even the implied warranty of
-#    MERCHANTABILITY or FITNESS FOR A PARTICULAR PURPOSE. See the
-#    GNU Lesser General Public License for more details.
-#
-#    You should have received a copy of the GNU Lesser General Public
-#    License along with SCOOP. If not, see <http://www.gnu.org/licenses/>.
-#
-from __future__ import print_function
-from collections import deque
-import time
-import zmq
-import sys
-
-REQUEST    = b"REQUEST"
-TASK       = b"TASK"
-REPLY      = b"REPLY"
-SHUTDOWN   = b"SHUTDOWN"
-
-class Broker(object):
-    def __init__(self, tSock="tcp://*:*", mSock="tcp://*:*", debug=False):
-        """This function initializes a broker.
-    
-    :param tSock: Task Socket Address. Must contain protocol, address and port
-        information.
-    :param mSock: Meta Socket Address. Must contain protocol, address and port
-        information."""
-        self.context = zmq.Context(1)
-        
-        self.debug = debug
-
-        # zmq Socket for the tasks, replies and request.
-        self.taskSocket = self.context.socket(zmq.ROUTER)
-        self.tSockPort = 0
-        if tSock[-2:] == ":*":
-            self.tSockPort = self.taskSocket.bind_to_random_port(tSock[:-2])
-        else:
-            self.taskSocket.bind(tSock)
-        
-        # zmq Socket for the shutdown TODO this is temporary
-        self.infoSocket = self.context.socket(zmq.PUB)
-        self.infoSockPort = 0
-        if mSock[-2:] == ":*":
-            self.infoSockPort = self.infoSocket.bind_to_random_port(mSock[:-2])
-        else:
-            self.infoSocket.bind(mSock)
-
-        # init self.poller
-        self.poller = zmq.Poller()
-        self.poller.register(self.taskSocket, zmq.POLLIN)
-        self.poller.register(self.infoSocket, zmq.POLLIN)
-        
-        # init statistics
-        if self.debug == True:
-            self.stats = []
-        
-        # Two cases are important and must be optimised:
-        # - The search of unassigned task
-        # - the search of available workers 
-        # These represent when the broker must deal the communications the
-        # fastest. Other cases, the broker isn't flooded with urgent messages.
-        
-        # Initializing the queue of workers and tasks
-        # The busy workers variable will contain a dict (map) of workers: task
-        self.available_workers = deque()
-        self.unassigned_tasks = deque()
-
-    def run(self):
-        while True:
-            socks = dict(self.poller.poll(-1))
-            if (self.taskSocket in socks.keys() and socks[self.taskSocket] == zmq.POLLIN):
-                msg = self.taskSocket.recv_multipart()
-                msg_type = msg[1]
-                # Broker received a new task
-                if msg_type == TASK:
-                    returnAddress = msg[0]
-                    task = msg[2]
-                    try:
-                        address = self.available_workers.pop()
-                        self.taskSocket.send_multipart([address, TASK, task])
-                    except IndexError:
-                        self.unassigned_tasks.append(task)
-                        
-                # Broker received a request for task
-                elif msg_type == REQUEST:
-                    address = msg[0]
-                    try:
-                        task = self.unassigned_tasks.popleft()
-                        self.taskSocket.send_multipart([address, TASK, task])
-                    except IndexError:
-                        self.available_workers.append(address)
-                
-                # Broker received an answer needing delivery
-                elif msg_type == REPLY:
-                    address = msg[3]
-                    task = msg[2]
-                    self.taskSocket.send_multipart([address, REPLY, task])
-                   
-                elif msg_type == SHUTDOWN:
-                    self.shutdown()
-                    break
-                    
-                if self.debug:
-                    self.stats.append((time.time(), msg_type, len(self.unassigned_tasks), len(self.available_workers)))
-                    
-    def getPorts(self):
-        return (self.tSockPort, self.infoSockPort)
-
-    def shutdown(self):
-        try:
-            self.infoSocket.send(SHUTDOWN)
-<<<<<<< HEAD
-        except:
-=======
-        except zmq.core.error.ZMQError:
->>>>>>> 79b8764e
-            pass
-        # out of infinite loop: do some housekeeping
-        time.sleep (0.3)
-        
-        self.taskSocket.close()
-        self.infoSocket.close()
-        self.context.term()
-        
-        # write down statistics about this run if asked
-        if self.debug:
-            import os, pickle
-            try:
-                os.mkdir('debug')
-            except:
-                pass
-            with open("debug/broker-broker", 'wb') as f:
-                pickle.dump(self.stats, f)
+#!/usr/bin/env python
+#
+#    This file is part of Scalable COncurrent Operations in Python (SCOOP).
+#
+#    SCOOP is free software: you can redistribute it and/or modify
+#    it under the terms of the GNU Lesser General Public License as
+#    published by the Free Software Foundation, either version 3 of
+#    the License, or (at your option) any later version.
+#
+#    SCOOP is distributed in the hope that it will be useful,
+#    but WITHOUT ANY WARRANTY; without even the implied warranty of
+#    MERCHANTABILITY or FITNESS FOR A PARTICULAR PURPOSE. See the
+#    GNU Lesser General Public License for more details.
+#
+#    You should have received a copy of the GNU Lesser General Public
+#    License along with SCOOP. If not, see <http://www.gnu.org/licenses/>.
+#
+from __future__ import print_function
+from collections import deque
+import time
+import zmq
+import sys
+
+REQUEST    = b"REQUEST"
+TASK       = b"TASK"
+REPLY      = b"REPLY"
+SHUTDOWN   = b"SHUTDOWN"
+
+class Broker(object):
+    def __init__(self, tSock="tcp://*:*", mSock="tcp://*:*", debug=False):
+        """This function initializes a broker.
+    
+    :param tSock: Task Socket Address. Must contain protocol, address and port
+        information.
+    :param mSock: Meta Socket Address. Must contain protocol, address and port
+        information."""
+        self.context = zmq.Context(1)
+        
+        self.debug = debug
+
+        # zmq Socket for the tasks, replies and request.
+        self.taskSocket = self.context.socket(zmq.ROUTER)
+        self.tSockPort = 0
+        if tSock[-2:] == ":*":
+            self.tSockPort = self.taskSocket.bind_to_random_port(tSock[:-2])
+        else:
+            self.taskSocket.bind(tSock)
+        
+        # zmq Socket for the shutdown TODO this is temporary
+        self.infoSocket = self.context.socket(zmq.PUB)
+        self.infoSockPort = 0
+        if mSock[-2:] == ":*":
+            self.infoSockPort = self.infoSocket.bind_to_random_port(mSock[:-2])
+        else:
+            self.infoSocket.bind(mSock)
+
+        # init self.poller
+        self.poller = zmq.Poller()
+        self.poller.register(self.taskSocket, zmq.POLLIN)
+        self.poller.register(self.infoSocket, zmq.POLLIN)
+        
+        # init statistics
+        if self.debug == True:
+            self.stats = []
+        
+        # Two cases are important and must be optimised:
+        # - The search of unassigned task
+        # - the search of available workers 
+        # These represent when the broker must deal the communications the
+        # fastest. Other cases, the broker isn't flooded with urgent messages.
+        
+        # Initializing the queue of workers and tasks
+        # The busy workers variable will contain a dict (map) of workers: task
+        self.available_workers = deque()
+        self.unassigned_tasks = deque()
+
+    def run(self):
+        while True:
+            socks = dict(self.poller.poll(-1))
+            if (self.taskSocket in socks.keys() and socks[self.taskSocket] == zmq.POLLIN):
+                msg = self.taskSocket.recv_multipart()
+                msg_type = msg[1]
+                # Broker received a new task
+                if msg_type == TASK:
+                    returnAddress = msg[0]
+                    task = msg[2]
+                    try:
+                        address = self.available_workers.pop()
+                        self.taskSocket.send_multipart([address, TASK, task])
+                    except IndexError:
+                        self.unassigned_tasks.append(task)
+                        
+                # Broker received a request for task
+                elif msg_type == REQUEST:
+                    address = msg[0]
+                    try:
+                        task = self.unassigned_tasks.popleft()
+                        self.taskSocket.send_multipart([address, TASK, task])
+                    except IndexError:
+                        self.available_workers.append(address)
+                
+                # Broker received an answer needing delivery
+                elif msg_type == REPLY:
+                    address = msg[3]
+                    task = msg[2]
+                    self.taskSocket.send_multipart([address, REPLY, task])
+                   
+                elif msg_type == SHUTDOWN:
+                    self.shutdown()
+                    break
+                    
+                if self.debug:
+                    self.stats.append((time.time(), msg_type, len(self.unassigned_tasks), len(self.available_workers)))
+                    
+    def getPorts(self):
+        return (self.tSockPort, self.infoSockPort)
+
+    def shutdown(self):
+        try:
+            self.infoSocket.send(SHUTDOWN)
+        except zmq.core.error.ZMQError:
+            pass
+        # out of infinite loop: do some housekeeping
+        time.sleep (0.3)
+        
+        self.taskSocket.close()
+        self.infoSocket.close()
+        self.context.term()
+        
+        # write down statistics about this run if asked
+        if self.debug:
+            import os, pickle
+            try:
+                os.mkdir('debug')
+            except:
+                pass
+            with open("debug/broker-broker", 'wb') as f:
+                pickle.dump(self.stats, f)