--- conflicted
+++ resolved
@@ -294,12 +294,8 @@
     def sendFuture(self, future):
         """Send a Future to be executed remotely."""
         try:
-<<<<<<< HEAD
-            if shared.getConst(hash(future.callable), timeout=0):
-=======
             if shared.getConst(hash(future.callable),
                                timeout=0):
->>>>>>> a6c76126
                 # Enforce name reference passing if already shared
                 future.callable = SharedElementEncapsulation(hash(future.callable))
             self.socket.send_multipart([b"TASK",
@@ -309,11 +305,7 @@
             # If element not picklable, pickle its name
             # TODO: use its fully qualified name
             scoop.logger.warn("Pickling Error: {0}".format(e))
-<<<<<<< HEAD
             previousCallable = future.callable
-=======
-            previousCallback = future.callable
->>>>>>> a6c76126
             future.callable = hash(future.callable)
             self.socket.send_multipart([b"TASK",
                                         pickle.dumps(future,
