#
#    This file is part of Scalable COncurrent Operations in Python (SCOOP).
#
#    SCOOP is free software: you can redistribute it and/or modify
#    it under the terms of the GNU Lesser General Public License as
#    published by the Free Software Foundation, either version 3 of
#    the License, or (at your option) any later version.
#
#    SCOOP is distributed in the hope that it will be useful,
#    but WITHOUT ANY WARRANTY; without even the implied warranty of
#    MERCHANTABILITY or FITNESS FOR A PARTICULAR PURPOSE. See the
#    GNU Lesser General Public License for more details.
#
#    You should have received a copy of the GNU Lesser General Public
#    License along with SCOOP. If not, see <http://www.gnu.org/licenses/>.
#
from __future__ import print_function
from collections import namedtuple, deque
import time
import greenlet
import scoop
from .comm import ZMQCommunicator, Shutdown


# This class encapsulates a stopwatch that returns elapse time in seconds. 
class StopWatch(object):
    # initialize stopwatch.
    def __init__(self):
        self.totalTime = 0
        self.startTime = time.time()
        self.halted = False
    # return elapse time.
    def get(self):
        if self.halted:
            return self.totalTime
        else:
            return self.totalTime + time.time()-self.startTime
    # halt stopWatch.
    def halt(self):
        self.halted = True
        self.totalTime += time.time()-self.startTime
    # resume stopwatch.
    def resume(self):
        self.halted = False
        self.startTime = time.time()
    # set stopwatch to zero.
    def reset(self):
        self.__init__()


FutureId = namedtuple('FutureId', ['worker', 'rank'])
class Future(object):
    """This class encapsulates and independent task that can be executed in parallel.
    A task can spawn other parallel tasks which themselves can recursively spawn
    other tasks."""
    
    def __init__(self, parentId, callable, *args, **kargs):
        """Initialize a new task."""
        self.id = FutureId(scoop.control.worker, scoop.control.rank); scoop.control.rank += 1
        self.parentId = parentId          # id of parent
        self.index = None                 # parent index for result
        self.callable = callable          # callable object
        self.args = args                  # arguments of callable
        self.kargs = kargs                # key arguments of callable
        self.creationTime = time.ctime()  # task creation time
        self.stopWatch = StopWatch()      # stop watch for measuring time
        self.greenlet = None              # cooperative thread for running task 
        self.result_value = None          # task result
<<<<<<< HEAD
        self.callback = []                # set callback
=======
        self.exception = None
        self.callback = None              # set callback
>>>>>>> 4062cbb0
        # insert task into global dictionary
        scoop.control.task_dict[self.id] = self

    def __lt__(self, other):
        """Order tasks by creation time."""
        return self.creationTime < other.creationTime
    
    def __str__(self):
        """Convert task to string."""
        return "{0}:{1}{2}={3}".format(self.id,
                                       self.callable.__name__,
                                       self.args,
                                       self.result_value)
    
    def _switch(self, task):
        """Switch greenlet."""
        scoop.control.current = self
        assert self.greenlet != None, "No greenlet to switch to:\n%s" % self.__dict__
        return self.greenlet.switch(task)
    
    # The following methods are added to be compliant with PEP 3148
    def cancel(self):
        """Attempt to cancel the call.
        
        :returns: If the call is currently being executed then it cannot
            be cancelled and the method will return False, otherwise
            the call will be cancelled and the method will return True."""
        # TODO
        pass

    def cancelled(self):
        """Returns a status flag of the process.
        
        :returns: True if the call was successfully cancelled, else
            otherwise."""
        # TODO
        pass

    def running(self):
        """Returns a status flag of the process.
        
        :returns: True if the call is currently being executed and cannot be
            cancelled."""
        # TODO
        pass
        
    def done(self):
        """Returns a status flag of the process.
        
        :returns: True if the call was successfully cancelled or finished
            running."""
        # TODO
        pass

    def result(self, timeout=None):
        """Return the value returned by the call. If the call hasn't yet
        completed then this method will wait up to ''timeout'' seconds. If the
        call hasn't completed in timeout seconds then a TimeoutError will be
        raised. If timeout is not specified or None then there is no limit to
        the wait time.
        
        If the future is cancelled before completing then CancelledError will
        be raised.

        If the call raised then this method will raise the same exception.
        
        :returns: The value returned by the call."""
        if self.result_value is None:
            return scoop.futures._join(self) 
        return self.result_value

    def exception(self, timeout=None):
        """Return the exception raised by the call. If the call hasn't yet
        completed then this method will wait up to timeout seconds. If the call
        hasn't completed in timeout seconds then a TimeoutError will be raised.
        If timeout is not specified or None then there is no limit to the wait
        time.

        If the future is cancelled before completing then CancelledError will be
        raised.

        If the call completed without raising then None is returned.
        
        :returns: The exception raised by the call."""
        # TODO
        pass

    def add_done_callback(self, callable):
        """Attaches a callable to the future that will be called when the future
        is cancelled or finishes running. Callable will be called with the
        future as its only argument.

        Added callables are called in the order that they were added and are
        always called in a thread belonging to the process that added them. If
        the callable raises an Exception then it will be logged and ignored. If
        the callable raises another BaseException then behavior is not defined.

        If the future has already completed or been cancelled then callable will
        be called immediately."""
        self.callback.append(callable)


class FutureQueue(object):
    """This class encapsulates a queue of tasks that are pending execution.
    Within this class lies the entry points for task communications."""
    def __init__(self):
        """initialize queue to empty elements and create a communication
        object."""
        self.movable = deque()
        self.ready = deque()
        self.inprogress = deque()
        self.socket = ZMQCommunicator()
        self.lowwatermark  = 5
        self.highwatermark = 20

    def __len__(self):
        """returns the length of the queue, meaning the sum of it's
        elements lengths."""
        return len(self.movable) + len(self.ready)
    
    def append(self, task):
        """append a task to the queue."""
        if task.result_value != None and task.index == None:
            self.inprogress.append(task)
        elif task.result_value != None and task.index != None:
            self.ready.append(task)
        elif task.greenlet != None:
            self.inprogress.append(task)
        else:
            self.movable.append(task)
        # Send oldest tasks to the broker
        while len(self.movable) > self.highwatermark:
            self.socket.sendFuture(self.movable.popleft())
        
    def pop(self):
        """pop the next task from the queue; 
        in progress tasks have priority over those that have not yet started;
        higher level tasks have priority over lower level ones; """
        self.updateQueue()
        if len(self) < self.lowwatermark:
            self.requestFuture()
        if len(self.ready) != 0:
            return self.ready.pop()
        elif len(self.movable) != 0:
            return self.movable.pop()
        else:
            while len(self) == 0:
                # Block until message arrives
                self.socket._poll(-1)
                self.updateQueue()
            if len(self.ready) != 0:
                return self.ready.pop()
            elif len(self.movable) != 0:
                return self.movable.pop()

    def requestFuture(self):
        for a in range(len(self), self.lowwatermark + 1):
            self.socket.sendRequest()
    
    def updateQueue(self):
        """updates the local queue with elements from the broker."""
        to_remove = []
        for task in self.inprogress:
            if task.index != None:
                self.ready.append(task)
                to_remove.append(task)
        for task in to_remove:
            self.inprogress.remove(task)        
        for task in self.socket.recvFuture():
            if task.id in scoop.control.task_dict:
                scoop.control.task_dict[task.id].result_value = task.result_value
            else:
                scoop.control.task_dict[task.id] = task
            task = scoop.control.task_dict[task.id]
            self.append(task)
    
    def select(self, duration):
        """return a list of movable tasks that have an estimated total runtime
        of at most "duration" seconds."""
        pass

    def sendResult(self, task):
        task.greenlet = None  # greenlets cannot be pickled
        assert task.result_value != None or task.exception != None, "The results are not valid"
        self.socket.sendResult(task)<|MERGE_RESOLUTION|>--- conflicted
+++ resolved
@@ -66,12 +66,8 @@
         self.stopWatch = StopWatch()      # stop watch for measuring time
         self.greenlet = None              # cooperative thread for running task 
         self.result_value = None          # task result
-<<<<<<< HEAD
-        self.callback = []                # set callback
-=======
         self.exception = None
         self.callback = None              # set callback
->>>>>>> 4062cbb0
         # insert task into global dictionary
         scoop.control.task_dict[self.id] = self
 
