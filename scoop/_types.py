#
#    This file is part of Scalable COncurrent Operations in Python (SCOOP).
#
#    SCOOP is free software: you can redistribute it and/or modify
#    it under the terms of the GNU Lesser General Public License as
#    published by the Free Software Foundation, either version 3 of
#    the License, or (at your option) any later version.
#
#    SCOOP is distributed in the hope that it will be useful,
#    but WITHOUT ANY WARRANTY; without even the implied warranty of
#    MERCHANTABILITY or FITNESS FOR A PARTICULAR PURPOSE. See the
#    GNU Lesser General Public License for more details.
#
#    You should have received a copy of the GNU Lesser General Public
#    License along with SCOOP. If not, see <http://www.gnu.org/licenses/>.
#
from __future__ import print_function
from collections import namedtuple, deque
import itertools
import time
import greenlet
import scoop
from scoop._comm import ZMQCommunicator, Shutdown


# This class encapsulates a stopwatch that returns elapse time in seconds. 
class StopWatch(object):
    # initialize stopwatch.
    def __init__(self):
        self.totalTime = 0
        self.startTime = time.time()
        self.halted = False
    # return elapse time.
    def get(self):
        if self.halted:
            return self.totalTime
        else:
            return self.totalTime + time.time() - self.startTime
    # halt stopWatch.
    def halt(self):
        self.halted = True
        self.totalTime += time.time() - self.startTime
    # resume stopwatch.
    def resume(self):
        self.halted = False
        self.startTime = time.time()
    # set stopwatch to zero.
    def reset(self):
        self.__init__()

        
class CancelledError(Exception):
    """The Future was cancelled."""
    pass
    
    
class TimeoutError(Exception):
    """The operation exceeded the given deadline."""
    pass


class NotStartedProperly(Exception):
    """SCOOP was not started properly"""
    pass

    
FutureId = namedtuple('FutureId', ['worker', 'rank'])
class Future(object):
    """This class encapsulates an independent future that can be executed in parallel.
    A future can spawn other parallel futures which themselves can recursively spawn
    other futures."""
    rank = itertools.count() 
    def __init__(self, parentId, callable, *args, **kargs):
        """Initialize a new future."""
        self.id = FutureId(scoop.worker, next(Future.rank))
        self.parentId = parentId          # id of parent
        self.index = None                 # parent index for result
        self.callable = callable          # callable object
        self.args = args                  # arguments of callable
        self.kargs = kargs                # key arguments of callable
        self.creationTime = time.ctime()  # future creation time
        self.stopWatch = StopWatch()      # stop watch for measuring time
        self.greenlet = None              # cooperative thread for running future 
        self.resultValue = None           # future result
        self.exceptionValue = None        # exception raised by callable
        self.callback = []                # set callback
        # insert future into global dictionary
        scoop._control.futureDict[self.id] = self

    def __lt__(self, other):
        """Order futures by creation time."""
        return self.creationTime < other.creationTime
    
    def __repr__(self):
        """Convert future to string."""
        try:
<<<<<<< HEAD
            return "{0}:{1}{2}={3}".format(self.id,
=======
            return "{0}:{1}({2})={3}".format(self.id,
>>>>>>> f98abf9d
                                       self.callable.__name__,
                                       self.args,
                                       self.resultValue)
        except AttributeError:
<<<<<<< HEAD
            return "{0}:{1}{2}={3}".format(self.id,
                                       "partial",
                                       self.args,
                                       self.resultValue)
=======
            return "{0}:{1}({2})={3}".format(self.id,
                                       "root",
                                       self.args,
                                       self.resultValue)

>>>>>>> f98abf9d
    
    def _switch(self, future):
        """Switch greenlet."""
        scoop._control.current = self
        assert self.greenlet != None, "No greenlet to switch to:\n%s" % self.__dict__
        return self.greenlet.switch(future)

    def cancel(self):
        """If the call is currently being executed then it cannot
           be cancelled and the method will return False, otherwise
           the call will be cancelled and the method will return True."""
        if self in scoop._control.execQueue.movable:
            self.exceptionValue = CancelledError()
            del scoop._control.futureDict[self.id]
            scoop._control.execQueue.remove(self)
            return True
        return False

    def cancelled(self):
        """True if the call was successfully cancelled, False otherwise."""
        return isinstance(self.exceptionValue, CancelledError)

    def running(self):
        """True if the call is currently being executed and cannot be 
           cancelled."""
        return not self.done() and self not in scoop._control.execQueue
        
    def done(self):
        """True if the call was successfully cancelled or finished running, 
           False otherwise."""
        return self.resultValue != None or self.exceptionValue != None

    def result(self, timeout=None):
        """Return the value returned by the call. If the call hasn't yet
        completed then this method will wait up to ''timeout'' seconds [To be 
        done in future version of SCOOP]. If the call hasn't completed in 
        timeout seconds then a TimeoutError will be raised. If timeout is not 
        specified or None then there is no limit to the wait time.
        
        If the future is cancelled before completing then CancelledError will
        be raised.

        If the call raised an exception then this method will raise the same
        exception.
        
        :returns: The value returned by the call."""
        if not self.done():
            return scoop.futures._join(self)
        if self.exceptionValue != None:
            raise self.exceptionValue
        del scoop._control.futureDict[self.id]
        return self.resultValue

    def exception(self, timeout=None):
        """Return the exception raised by the call. If the call hasn't yet
        completed then this method will wait up to timeout seconds [To be done 
        in future version of SCOOP]. If the call hasn't completed in timeout 
        seconds then a TimeoutError will be raised. If timeout is not specified 
        or None then there is no limit to the wait time.

        If the future is cancelled before completing then CancelledError will be
        raised.

        If the call completed without raising then None is returned.
        
        :returns: The exception raised by the call."""
        return self.exceptionValue

    def add_done_callback(self, callable):
        """Attach a callable to the future that will be called when the future
        is cancelled or finishes running. Callable will be called with the
        future as its only argument.

        Added callables are called in the order that they were added and are
        always called in a thread belonging to the process that added them. If
        the callable raises an Exception then it will be logged and ignored. If
        the callable raises another BaseException then behavior is not defined.

        If the future has already completed or been cancelled then callable will
        be called immediately."""
        self.callback.append(callable)


class FutureQueue(object):
    """This class encapsulates a queue of futures that are pending execution.
    Within this class lies the entry points for future communications."""
    def __init__(self):
        """Initialize queue to empty elements and create a communication
        object."""
        self.movable = deque()
        self.ready = deque()
        self.inprogress = {}
        self.socket = ZMQCommunicator()
        if scoop.SIZE == 1:
            self.lowwatermark = float("inf")
            self.highwatermark = float("inf")
        else:
            self.lowwatermark  = 0.01
            self.highwatermark = 0.01
        
    def __iter__(self):
        """Iterates over the selectable (cancellable) elements of the queue."""
        for it in (self.movable, self.ready):
            for element in it:
                yield element

    def __len__(self):
        """Returns the length of the queue, meaning the sum of it's elements
        lengths."""
        return len(self.movable) + len(self.ready)

    def timelen(self, queue_):
        stats = scoop._control.execStats
        return sum(stats[f.callable.__name__].mean() for f in queue_)
    
    def append(self, future):
        """Append a future to the queue."""
        if future.done() and future.index == None:
            self.inprogress[future.id] = future
        elif future.done() and future.index != None:
            self.ready.append(future)
        elif future.greenlet != None:
            self.inprogress.append(future)
        else:
<<<<<<< HEAD
            self.movable.append(future)
        # Send oldest futures to the broker
        while len(self.movable) > self.highwatermark:
            out = self.movable.pop()
            if scoop.worker != out.id.worker:
                del scoop._control.futureDict[out.id]
            self.socket.sendFuture(out)
=======
            if self.timelen(self.movable) > self.highwatermark:
                if future.id.worker != scoop.worker:
                    del scoop._control.futureDict[future.id]
                self.socket.sendFuture(future)
            else:
                self.movable.append(future)
>>>>>>> f98abf9d
        
    def pop(self):
        """Pop the next future from the queue; 
        in progress futures have priority over those that have not yet started;
        higher level futures have priority over lower level ones; """
        self.updateQueue()
        if self.timelen(self) < self.lowwatermark:
            self.requestFuture()
        if len(self.ready) != 0:
            return self.ready.pop()
        elif len(self.movable) != 0:
            return self.movable.pop()
        else:
            while len(self) == 0:
                # Block until message arrives
                self.socket._poll(-1)
                self.updateQueue()
            if len(self.ready) != 0:
                return self.ready.pop()
            elif len(self.movable) != 0:
                return self.movable.pop()

    def requestFuture(self):
        """Request futures from the broker"""
        self.socket.sendRequest()
    
    def updateQueue(self):
        """Updates the local queue with elements from the broker."""
        to_remove = []
        for future in self.inprogress.values():
            if future.index != None:
                self.ready.append(future)
                to_remove.append(future)
        for future in to_remove:
            del self.inprogress[future.id]
        for future in self.socket.recvFuture():
            if future.done():
                scoop._control.futureDict[future.id].resultValue = future.resultValue
                scoop._control.futureDict[future.id].exceptionValue = future.exceptionValue
                for callback in scoop._control.futureDict[future.id].callback:
                    try:
                        callback.future(scoop._control.futureDict[future.id])
                    except:
                        pass
            elif future.id not in scoop._control.futureDict:
                scoop._control.futureDict[future.id] = future
            self.append(scoop._control.futureDict[future.id])

    def remove(self, future):
        """Remove a future from the queue. The future must be cancellable or
        this method will raised a ValueError."""
        self.movable.remove(future)
    
    def select(self, duration):
        """Return a list of movable futures that have an estimated total runtime
        of at most "duration" seconds."""
        pass

    def sendResult(self, future):
        """Send back results to broker for distribution to parent task."""
        # Greenlets cannot be pickled
        future.greenlet = None
        #assert future.done(), "The results are not valid"
        self.socket.sendResult(future)
        del scoop._control.futureDict[future.id]

    def shutdown(self):
        """Shutdown the ressources used by the queue"""
        self.socket.shutdown()<|MERGE_RESOLUTION|>--- conflicted
+++ resolved
@@ -94,27 +94,16 @@
     def __repr__(self):
         """Convert future to string."""
         try:
-<<<<<<< HEAD
             return "{0}:{1}{2}={3}".format(self.id,
-=======
-            return "{0}:{1}({2})={3}".format(self.id,
->>>>>>> f98abf9d
                                        self.callable.__name__,
                                        self.args,
                                        self.resultValue)
         except AttributeError:
-<<<<<<< HEAD
             return "{0}:{1}{2}={3}".format(self.id,
                                        "partial",
                                        self.args,
                                        self.resultValue)
-=======
-            return "{0}:{1}({2})={3}".format(self.id,
-                                       "root",
-                                       self.args,
-                                       self.resultValue)
-
->>>>>>> f98abf9d
+
     
     def _switch(self, future):
         """Switch greenlet."""
@@ -239,22 +228,18 @@
         elif future.greenlet != None:
             self.inprogress.append(future)
         else:
-<<<<<<< HEAD
-            self.movable.append(future)
+            if self.timelen(self.movable) > self.highwatermark:
+                if future.id.worker != scoop.worker:
+                    del scoop._control.futureDict[future.id]
+                self.socket.sendFuture(future)
+            else:
+                self.movable.append(future)
         # Send oldest futures to the broker
         while len(self.movable) > self.highwatermark:
             out = self.movable.pop()
             if scoop.worker != out.id.worker:
                 del scoop._control.futureDict[out.id]
             self.socket.sendFuture(out)
-=======
-            if self.timelen(self.movable) > self.highwatermark:
-                if future.id.worker != scoop.worker:
-                    del scoop._control.futureDict[future.id]
-                self.socket.sendFuture(future)
-            else:
-                self.movable.append(future)
->>>>>>> f98abf9d
         
     def pop(self):
         """Pop the next future from the queue; 
