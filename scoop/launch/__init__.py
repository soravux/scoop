--- conflicted
+++ resolved
@@ -15,245 +15,5 @@
 #    License along with SCOOP. If not, see <http://www.gnu.org/licenses/>.
 #
 
-<<<<<<< HEAD
 from .workerLaunch import Host
-from .brokerLaunch import localBroker, remoteBroker
-=======
-# Local
-from scoop import utils
-
-
-class Host(object):
-    """Represents an accessible computing resource.
-       Can be remote (ssh via netowrk) or represent localhost."""
-    BOOTSTRAP_MODULE = 'scoop.bootstrap.__main__'
-    BASE_SSH = ['ssh', '-x', '-n', '-oStrictHostKeyChecking=no']
-    LAUNCHING_ARGUMENTS = namedtuple(
-        'launchingArguments',
-        [
-            'pythonPath', 'path',
-            'nice', 'pythonExecutable',
-            'size', 'workerNum',
-            'brokerHostname', 'brokerPorts',
-            'debug', 'profiling',
-            'executable', 'args',
-        ]
-    )
-
-    def __init__(self, hostname="localhost"):
-        self.log = logging.getLogger(self.__class__.__name__)
-        self.workersArguments = []
-        self.hostname = hostname
-        self.subprocesses = []
-        self.remoteProcessGID = None
-
-    def __repr__(self):
-        return "{0} ({1} workers)".format(
-            self.hostname,
-            len(self.workersArguments)
-        )
-
-    def isLocal(self):
-        """Is the current host the localhost?"""
-        return self.hostname in utils.localHostnames
-
-    def addWorker(self, *args, **kwargs):
-        """Add a worker assignation
-            arguments and order to pass are defined in LAUNCHING_ARGUMENTS
-            Using named args is advised.
-        """
-        try:
-            la = self.LAUNCHING_ARGUMENTS(*args, **kwargs)
-        except TypeError as e:
-            self.log.error(("addWorker failed to convert args %s and kwargs %s "
-                            "to namedtuple (requires %s arguments (names %s)") %
-                            (args, kwargs, len(self.LAUNCHING_ARGUMENTS._fields),
-                             self.LAUNCHING_ARGUMENTS._fields))
-
-        self.workersArguments.append(la)
-
-    def setCommand(self):
-        # replace remoteSSHLaunch
-        pass
-
-    def _WorkerCommand_environment(self, worker):
-        """Return list of (shell) commands to prepare the environment for bootstrap"""
-        c = []
-        if worker.pythonPath:
-            # TODO: do we really want to set PYTHONPATH='' if not defined??
-            c.extend(["export", "PYTHONPATH={0}:$PYTHONPATH".format(worker.pythonPath), '&&'])
-
-        # Try to go into the directory. If headless worker, it's not important
-        if worker.executable:
-            c.extend(['cd', worker.path, "&&"])
-        return c
-
-    def _WorkerCommand_bootstrap(self, worker):
-        """Return list commands to start the bootstrap process"""
-        c = []
-        if worker.nice is not None:
-            c.extend(['nice', '-n', str(worker.nice)])
-
-        c.extend([worker.pythonExecutable, '-m', self.BOOTSTRAP_MODULE])
-        return c
-
-    def _WorkerCommand_options(self, worker, workerID):
-        """Return list of options for bootstrap"""
-        c = []
-        # If broker is on localhost
-        if self.hostname == worker.brokerHostname:
-            broker = "127.0.0.1"
-        else:
-            broker = worker.brokerHostname
-
-        # If host is not localhost, echo group process
-        if not self.isLocal() and workerID == 0:
-            c.append("--echoGroup ")
-
-        c.extend(['--size', str(worker.size)])
-        c.extend(['--workerName', str(worker.workerNum)])
-
-        c.extend(['--brokerName', 'broker'])
-        c.extend(['--brokerAddress',
-                  'tcp://{brokerHostname}:{brokerPort}'.format(brokerHostname=broker,
-                                                               brokerPort=worker.brokerPorts[0])
-                  ])
-        c.extend(['--metaAddress',
-                  'tcp://{brokerHostname}:{infoPort}'.format(brokerHostname=broker,
-                                                             infoPort=worker.brokerPorts[1])
-                  ])
-        if worker.workerNum == 1 and worker.executable:
-            c.append('--origin')
-        if worker.debug:
-            c.append('--debug')
-        if worker.profiling:
-            c.append('--profile')
-        return c
-
-    def _WorkerCommand_executable(self, worker):
-        """Return executable and any options to be executed by bootstrap"""
-        c = []
-        if worker.executable:
-            c.append(worker.executable)
-        # This trick is used to parse correctly quotes
-        # (ie. myScript.py 'arg1 "arg2" arg3')
-        # Because shell=True is set with Popen, every quote gets re-interpreted
-        # It replaces simple quotation marks with \\\" which gets evaluated to
-        # \" by the second shell which prints it out as a double quote.
-        if worker.args:
-            c.extend([
-                '"{0}"'.format(a.replace('"', '\\\"')) for a in worker.args
-            ])
-        return c
-
-    def _getWorkerCommandList(self, workerID):
-        """Generate the workerCommand as list"""
-        worker = self.workersArguments[workerID]
-
-        c = []
-        c.extend(self._WorkerCommand_environment(worker))
-
-        c.append('(')
-        c.extend(self._WorkerCommand_bootstrap(worker))
-        c.extend(self._WorkerCommand_options(worker, workerID))
-        c.extend(self._WorkerCommand_executable(worker))
-        c.append(')')
-
-        return c
-
-    def getWorkerCommand(self, workerID=None):
-        """Retrieves the working launching shell command."""
-        c = " ".join(self._getWorkerCommandList(workerID))
-        return c
-
-    def getCommand(self):
-        """Retrieves the shell command to launch every worker on this host."""
-        # All this parenthesis insanity is to start subshells (workers) in the
-        # correct monitoring mode (no background job echo).
-        # Output: ( [launch command 1] & ) && ( [launch command 2] & ) [...]
-        command = []
-        for workerID, worker in enumerate(self.workersArguments):
-            command.append("( " + self.getWorkerCommand(workerID))
-        command[-1] += ")"
-        return " & ) && ".join(command)
-
-    def launch(self, tunnelPorts=None, stdPipe=False):
-        """Launch every worker assigned on this host."""
-        if self.isLocal():
-            # Launching local workers
-            for workerID, workerToLaunch in enumerate(self.workersArguments):
-                # Launch one per subprocess
-                c = self.getWorkerCommand(workerID)
-                self.subprocesses.append(
-                    subprocess.Popen(
-                        c,
-                        shell=True,
-                        # stdin=subprocess.PIPE if stdPipe else None,
-                        stdout=subprocess.PIPE if stdPipe else None,
-                        stderr=subprocess.PIPE if stdPipe else None,
-                    )
-                )
-        else:
-            # Launching remotely
-            sshCommand = self.BASE_SSH
-            if tunnelPorts is not None:
-                sshCommand += [
-                    '-R {0}:127.0.0.1:{0}'.format(tunnelPorts[0]),
-                    '-R {0}:127.0.0.1:{0}'.format(tunnelPorts[1]),
-                ]
-            self.subprocesses.append(
-                subprocess.Popen(sshCommand
-                                 + [self.hostname]
-                                 + [self.getCommand()],
-                                 # stdin=subprocess.PIPE if stdPipe else None,
-                                 stdout=subprocess.PIPE if stdPipe else None,
-                                 stderr=subprocess.PIPE if stdPipe else None,
-                )
-            )
-            # Get group id from remote connections
-            try:
-                textGID = self.subprocesses[-1].stdout.readline().strip()
-                self.remoteProcessGID = int(textGID)
-            except ValueError:
-                self.log.info("Could not get process information for host "
-                              "{0}. Host discarded from pool.".format(
-                                self.hostname,
-                                )
-                             )
-        return self.subprocesses
-
-    def close(self):
-        """Connection(s) cleanup."""
-        # Ensure everything is cleaned up on exit
-
-        self.log.debug('Closing workers on {0}.'.format(self))
-
-        # Terminate subprocesses
-        for process in self.subprocesses:
-            try:
-                process.terminate()
-            except OSError:
-                pass
-
-        # Send termination signal to remaining workers
-        if not self.isLocal() and self.remoteProcessGID is None:
-                self.log.warn("Zombie process(es) possibly left on "
-                             "host {0}!".format(self.hostname))
-        elif not self.isLocal():
-            command = ("python -c "
-                       "'import os, signal; os.killpg({0}, signal.SIGKILL)' "
-                       ">&/dev/null").format(self.remoteProcessGID)
-            subprocess.Popen(self.BASE_SSH
-                             + [self.hostname]
-                             + [command],
-            ).wait()
-
-        for process in self.subprocesses:
-            if process.stdout is not None:
-                sys.stdout.write(process.stdout.read().decode("utf-8"))
-                sys.stdout.flush()
-
-            if process.stderr is not None:
-                sys.stderr.write(process.stderr.read().decode("utf-8"))
-                sys.stderr.flush()
->>>>>>> a6c76126
+from .brokerLaunch import localBroker, remoteBroker>>>>>>> other