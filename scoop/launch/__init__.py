--- conflicted
+++ resolved
@@ -1,196 +1,186 @@
-#
-#    This file is part of Scalable COncurrent Operations in Python (SCOOP).
-#
-#    SCOOP is free software: you can redistribute it and/or modify
-#    it under the terms of the GNU Lesser General Public License as
-#    published by the Free Software Foundation, either version 3 of
-#    the License, or (at your option) any later version.
-#
-#    SCOOP is distributed in the hope that it will be useful,
-#    but WITHOUT ANY WARRANTY; without even the implied warranty of
-#    MERCHANTABILITY or FITNESS FOR A PARTICULAR PURPOSE. See the
-#    GNU Lesser General Public License for more details.
-#
-#    You should have received a copy of the GNU Lesser General Public
-#    License along with SCOOP. If not, see <http://www.gnu.org/licenses/>.
-#
-# Global imports
-from collections import namedtuple
-import logging
-import subprocess
-
-# Local
-from scoop import utils
-
-baseSSH = ['ssh', '-x', '-n', '-oStrictHostKeyChecking=no']
-launchingArguments = namedtuple(
-    'launchingArguments',
-    ['path', 'pythonPath', 'nice', 'workerNum', 'debug', 'profiling',
-     'pythonExecutable', 'executable', 'args', 'brokerHostname',
-     'brokerPorts', 'size',
-     ]
-)
-
-
-class Host(object):
-    """Represents an accessible computing resource.
-       Can be remote (ssh via netowrk) or represent localhost."""
-    BOOTSTRAP_MODULE = 'scoop.bootstrap.__main__'
-    BASE_SSH = ['ssh', '-x', '-n', '-oStrictHostKeyChecking=no']
-    LAUNCHING_ARGUMENTS = namedtuple(
-        'launchingArguments',
-        ['path', 'pythonPath', 'nice', 'workerNum', 'debug', 'profiling',
-         'pythonExecutable', 'executable', 'args', 'brokerHostname',
-         'brokerPorts', 'size',
-         ]
-    )
-
-    def __init__(self, hostname="localhost"):
-        self.workersArguments = []
-        self.hostname = hostname
-        self.subprocesses = []
-
-    def __repr__(self):
-        return "{0} ({1} workers)".format(
-            self.hostname,
-            len(self.workersArguments)
-        )
-
-    def isLocal(self):
-        """Is the current host the localhost?"""
-        return self.hostname in utils.localHostnames
-
-    def addWorker(self, path, pythonPath, nice, affinity, workerNum, debug,
-             profiling, pythonExecutable, executable, args, brokerHostname,
-             brokerPorts, size):
-        """Add a worker assignation"""
-        self.workersArguments.append(
-            self.LAUNCHING_ARGUMENTS(path=path,
-                                     pythonPath=pythonPath,
-                                     nice=nice,
-                                     workerNum=workerNum,
-                                     debug=debug,
-                                     profiling=profiling,
-                                     pythonExecutable=pythonExecutable,
-                                     executable=executable,
-                                     args=args,
-                                     brokerHostname=brokerHostname,
-                                     brokerPorts=brokerPorts,
-                                     size=size,
-                                     )
-        )
-
-
-    def setCommand(self):
-        # replace remoteSSHLaunch
-        pass
-
-    def _getWorkerCommandList(self, workerID):
-        """Generate the workerCommand as list"""
-        worker = self.workersArguments[workerID]
-
-        c = ['(']
-        if worker.pythonPath:
-            # TODO: do we really want to set PYTHONPATH='' if not defined??
-            c.extend(["export", "PYTHONPATH={0}:\$PYTHONPATH".format(worker.pythonPath), '&&'])
-
-        c.extend(['cd', worker.path, '&&'])
-        c.append('(')
-
-        if worker.nice is not None:
-            c.extend(['nice', '-n', str(worker.nice)])
-
-        c.extend([worker.pythonExecutable, '-m', self.BOOTSTRAP_MODULE])
-
-        # If broker is on localhost
-        if self.hostname == worker.brokerHostname:
-            broker = "127.0.0.1"
-        else:
-            broker = worker.brokerHostname
-        # If host is not localhost, echo group process
-        if not self.isLocal() and workerID == 0:
-            c.append("--echoGroup ")
-
-        c.extend(['--workerName', str(worker.workerNum)])
-
-        c.extend(['--brokerName', 'broker'])
-        c.extend(['--brokerAddress',
-                  'tcp://{brokerHostname}:{brokerPort}'.format(brokerHostname=broker,
-                                                               brokerPort=worker.brokerPorts[0])
-                  ])
-        c.extend(['--metaAddress',
-                  'tcp://{brokerHostname}:{infoPort}'.format(brokerHostname=broker,
-                                                             infoPort=worker.brokerPorts[1])
-                  ])
-        c.extend(['--size', str(worker.size)])
-        if worker.workerNum == 1:
-            c.append('--origin')
-        if worker.debug:
-            c.append('--debug')
-        if worker.profiling:
-            c.append('--profile')
-
-        c.append(worker.executable)
-        c.extend(worker.args)
-
-        c.append(')')  # closes nice
-        c.append(')')  # closes initial
-
-        return c
-
-    def getWorkerCommand(self, workerID=None):
-        """Retrieves the working launching shell command."""
-        c = (" ".join(self._getWorkerCommandList(workerID)))
-        return c
-
-    def getCommand(self):
-        """Retrieves the shell command to launch every worker on this host."""
-        command = []
-        for workerID, worker in enumerate(self.workersArguments):
-            command.append(self.getWorkerCommand(workerID))
-        return " & ".join(command)
-
-    def launch(self, tunnelPorts=None, stdPipe=False):
-        """Launch every worker assigned on this host."""
-        if self.isLocal():
-            # Launching local workers
-            for workerID, workerToLaunch in enumerate(self.workersArguments):
-                # Launch one per subprocess
-                c = self.getWorkerCommand(workerID)
-                self.subprocesses.append(
-                    subprocess.Popen(
-                        c,
-                        shell=True,
-                        # stdin=subprocess.PIPE if stdPipe else None,
-                        stdout=subprocess.PIPE if stdPipe else None,
-                        stderr=subprocess.PIPE if stdPipe else None,
-                    )
-                )
-        else:
-            # Launching remotely
-            sshCommand = self.baseSSH
-            if tunnelPorts is not None:
-                sshCommand += [
-                    '-R {0}:127.0.0.1:{0}'.format(tunnelPorts[0]),
-                    '-R {0}:127.0.0.1:{0}'.format(tunnelPorts[1]),
-                ]
-<<<<<<< HEAD
-            return [subprocess.Popen(sshCommand
-                                    + [self.hostname]
-                                    + [self.getCommand()],
-                                    # stdin=subprocess.PIPE if stdPipe else None,
-                                    stdout=subprocess.PIPE if stdPipe else None,
-                                    stderr=subprocess.PIPE if stdPipe else None,
-                                   )]
-=======
-            self.subprocesses.append(
-                subprocess.Popen(sshCommand
-                                 + [self.hostname]
-                                 + [self.getCommand()],
-                                 #stdin=subprocess.PIPE if stdPipe else None,
-                                 stdout=subprocess.PIPE if stdPipe else None,
-                                 stderr=subprocess.PIPE if stdPipe else None,
-                )
-            )
-        return self.subprocesses
->>>>>>> 584c8d6c
+#
+#    This file is part of Scalable COncurrent Operations in Python (SCOOP).
+#
+#    SCOOP is free software: you can redistribute it and/or modify
+#    it under the terms of the GNU Lesser General Public License as
+#    published by the Free Software Foundation, either version 3 of
+#    the License, or (at your option) any later version.
+#
+#    SCOOP is distributed in the hope that it will be useful,
+#    but WITHOUT ANY WARRANTY; without even the implied warranty of
+#    MERCHANTABILITY or FITNESS FOR A PARTICULAR PURPOSE. See the
+#    GNU Lesser General Public License for more details.
+#
+#    You should have received a copy of the GNU Lesser General Public
+#    License along with SCOOP. If not, see <http://www.gnu.org/licenses/>.
+#
+# Global imports
+from collections import namedtuple
+import logging
+import subprocess
+
+# Local
+from scoop import utils
+
+baseSSH = ['ssh', '-x', '-n', '-oStrictHostKeyChecking=no']
+launchingArguments = namedtuple(
+    'launchingArguments',
+    ['path', 'pythonPath', 'nice', 'workerNum', 'debug', 'profiling',
+     'pythonExecutable', 'executable', 'args', 'brokerHostname',
+     'brokerPorts', 'size',
+     ]
+)
+
+
+class Host(object):
+    """Represents an accessible computing resource.
+       Can be remote (ssh via netowrk) or represent localhost."""
+    BOOTSTRAP_MODULE = 'scoop.bootstrap.__main__'
+    BASE_SSH = ['ssh', '-x', '-n', '-oStrictHostKeyChecking=no']
+    LAUNCHING_ARGUMENTS = namedtuple(
+        'launchingArguments',
+        ['path', 'pythonPath', 'nice', 'workerNum', 'debug', 'profiling',
+         'pythonExecutable', 'executable', 'args', 'brokerHostname',
+         'brokerPorts', 'size',
+         ]
+    )
+
+    def __init__(self, hostname="localhost"):
+        self.workersArguments = []
+        self.hostname = hostname
+        self.subprocesses = []
+
+    def __repr__(self):
+        return "{0} ({1} workers)".format(
+            self.hostname,
+            len(self.workersArguments)
+        )
+
+    def isLocal(self):
+        """Is the current host the localhost?"""
+        return self.hostname in utils.localHostnames
+
+    def addWorker(self, path, pythonPath, nice, affinity, workerNum, debug,
+             profiling, pythonExecutable, executable, args, brokerHostname,
+             brokerPorts, size):
+        """Add a worker assignation"""
+        self.workersArguments.append(
+            self.LAUNCHING_ARGUMENTS(path=path,
+                                     pythonPath=pythonPath,
+                                     nice=nice,
+                                     workerNum=workerNum,
+                                     debug=debug,
+                                     profiling=profiling,
+                                     pythonExecutable=pythonExecutable,
+                                     executable=executable,
+                                     args=args,
+                                     brokerHostname=brokerHostname,
+                                     brokerPorts=brokerPorts,
+                                     size=size,
+                                     )
+        )
+
+
+    def setCommand(self):
+        # replace remoteSSHLaunch
+        pass
+
+    def _getWorkerCommandList(self, workerID):
+        """Generate the workerCommand as list"""
+        worker = self.workersArguments[workerID]
+
+        c = ['(']
+        if worker.pythonPath:
+            # TODO: do we really want to set PYTHONPATH='' if not defined??
+            c.extend(["export", "PYTHONPATH={0}:\$PYTHONPATH".format(worker.pythonPath), '&&'])
+
+        c.extend(['cd', worker.path, '&&'])
+        c.append('(')
+
+        if worker.nice is not None:
+            c.extend(['nice', '-n', str(worker.nice)])
+
+        c.extend([worker.pythonExecutable, '-m', self.BOOTSTRAP_MODULE])
+
+        # If broker is on localhost
+        if self.hostname == worker.brokerHostname:
+            broker = "127.0.0.1"
+        else:
+            broker = worker.brokerHostname
+        # If host is not localhost, echo group process
+        if not self.isLocal() and workerID == 0:
+            c.append("--echoGroup ")
+
+        c.extend(['--workerName', str(worker.workerNum)])
+
+        c.extend(['--brokerName', 'broker'])
+        c.extend(['--brokerAddress',
+                  'tcp://{brokerHostname}:{brokerPort}'.format(brokerHostname=broker,
+                                                               brokerPort=worker.brokerPorts[0])
+                  ])
+        c.extend(['--metaAddress',
+                  'tcp://{brokerHostname}:{infoPort}'.format(brokerHostname=broker,
+                                                             infoPort=worker.brokerPorts[1])
+                  ])
+        c.extend(['--size', str(worker.size)])
+        if worker.workerNum == 1:
+            c.append('--origin')
+        if worker.debug:
+            c.append('--debug')
+        if worker.profiling:
+            c.append('--profile')
+
+        c.append(worker.executable)
+        c.extend(worker.args)
+
+        c.append(')')  # closes nice
+        c.append(')')  # closes initial
+
+        return c
+
+    def getWorkerCommand(self, workerID=None):
+        """Retrieves the working launching shell command."""
+        c = (" ".join(self._getWorkerCommandList(workerID)))
+        return c
+
+    def getCommand(self):
+        """Retrieves the shell command to launch every worker on this host."""
+        command = []
+        for workerID, worker in enumerate(self.workersArguments):
+            command.append(self.getWorkerCommand(workerID))
+        return " & ".join(command)
+
+    def launch(self, tunnelPorts=None, stdPipe=False):
+        """Launch every worker assigned on this host."""
+        if self.isLocal():
+            # Launching local workers
+            for workerID, workerToLaunch in enumerate(self.workersArguments):
+                # Launch one per subprocess
+                c = self.getWorkerCommand(workerID)
+                self.subprocesses.append(
+                    subprocess.Popen(
+                        c,
+                        shell=True,
+                        # stdin=subprocess.PIPE if stdPipe else None,
+                        stdout=subprocess.PIPE if stdPipe else None,
+                        stderr=subprocess.PIPE if stdPipe else None,
+                    )
+                )
+        else:
+            # Launching remotely
+            sshCommand = self.baseSSH
+            if tunnelPorts is not None:
+                sshCommand += [
+                    '-R {0}:127.0.0.1:{0}'.format(tunnelPorts[0]),
+                    '-R {0}:127.0.0.1:{0}'.format(tunnelPorts[1]),
+                ]
+            self.subprocesses.append(
+                subprocess.Popen(sshCommand
+                                 + [self.hostname]
+                                 + [self.getCommand()],
+                                 # stdin=subprocess.PIPE if stdPipe else None,
+                                 stdout=subprocess.PIPE if stdPipe else None,
+                                 stderr=subprocess.PIPE if stdPipe else None,
+                )
+            )
+        return self.subprocesses