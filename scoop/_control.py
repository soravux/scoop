#
#    This file is part of Scalable COncurrent Operations in Python (SCOOP).
#
#    SCOOP is free software: you can redistribute it and/or modify
#    it under the terms of the GNU Lesser General Public License as
#    published by the Free Software Foundation, either version 3 of
#    the License, or (at your option) any later version.
#
#    SCOOP is distributed in the hope that it will be useful,
#    but WITHOUT ANY WARRANTY; without even the implied warranty of
#    MERCHANTABILITY or FITNESS FOR A PARTICULAR PURPOSE. See the
#    GNU Lesser General Public License for more details.
#
#    You should have received a copy of the GNU Lesser General Public
#    License along with SCOOP. If not, see <http://www.gnu.org/licenses/>.
#
from __future__ import print_function
from collections import deque, defaultdict
import greenlet
import os
from ._types import Future, FutureId, FutureQueue
from functools import partial
import scoop

<<<<<<< HEAD
# Set module-scope variables about this controller
current = None                                  # future currently running in greenlet
futureDict = {}                                 # dictionary of existing futures
execQueue = None                                # queue of futures pending execution
=======
# Future currently running in greenlet
current = None
# Dictionary of existing futures
futureDict = {}
# Queue of futures pending execution
execQueue = None
# Statistics of execution
class _stat(deque):
    def __init__(self, *args, **kargs):
        self._sum = 0
        super(_stat, self).__init__(*args,maxlen = 10, **kargs)
>>>>>>> 83740bfa

    def appendleft(self, x):
        if len(self) >= self.maxlen:
            self._sum -= self[-1]
        self._sum += x
        super(_stat, self).appendleft(x)

    def mean(self):
        if len(self) > 3:
            return self._sum / len(self)
        return float("inf")

execStats = defaultdict(_stat)

if scoop.DEBUG:
    import time
    list_defaultdict = partial(defaultdict, list)
    debug_stats = defaultdict(list_defaultdict)
    QueueLength = []
    
# This is the callable greenlet for running tasks.
def runFuture(future):
    if scoop.DEBUG:
        debug_stats[future.id]['start_time'].append(time.time())
    future.waitTime = future.stopWatch.get()
    future.stopWatch.reset()
    try:
        future.resultValue = future.callable(*future.args, **future.kargs)
    except Exception as err:
        future.exceptionValue = err
    future.executionTime = future.stopWatch.get()
    assert future.done(), "callable must return a value!"

    # Update the worker inner work statistics
    if future.executionTime != 0. and hasattr(future.callable, '__name__'):
        execStats[future.callable.__name__].appendleft(future.executionTime)

    # Set debugging informations if needed
    if scoop.DEBUG:
        t = time.time()
        debug_stats[future.id]['end_time'].append(t)
        debug_stats[future.id].update({
            'executionTime': future.executionTime,
            'worker': scoop.worker,
            'creationTime': future.creationTime,
            'callable': str(future.callable.__name__)
                if hasattr(future.callable, '__name__')
                else 'No name',
           'parent': future.parentId
        })
        QueueLength.append((t, execQueue.timelen(execQueue)))

    # Run callback (see http://www.python.org/dev/peps/pep-3148/#future-objects)
    if future.parentId.worker == scoop.worker:
        for callback in future.callback:
            try: callback(future)
            except: pass # Ignored callback exception as stated in PEP 3148
    return future
    
# This is the callable greenlet that implements the controller logic.
def runController(callable, *args, **kargs):
    global execQueue
    # initialize and run root future
    rootId = FutureId(-1,0)
    
    # initialise queue
    if execQueue == None:
        execQueue = FutureQueue()
    
    # launch future if origin or try to pickup a future if slave worker
    if scoop.IS_ORIGIN == True:
        future = Future(rootId, callable, *args, **kargs)
    else:
        future = execQueue.pop()
        
    future.greenlet = greenlet.greenlet(runFuture)
    future = future._switch(future)
    
    while future.parentId != rootId or not future.done() or scoop.IS_ORIGIN == False:
        # process future
        if future.done():
            # future is finished
            if future.id.worker != scoop.worker:
                # future is not local
                execQueue.sendResult(future)
                future = execQueue.pop()
            else:
                # future is local, parent is waiting
                if future.index != None:
                    parent = futureDict[future.parentId]
                    if parent.exceptionValue == None:
                        future = parent._switch(future)
                    else:
                        future = execQueue.pop()
                else:
                    future = execQueue.pop()
        else:
            # future is in progress; run next future from pending execution queue.
            future = execQueue.pop()

        if future.resultValue == None and future.greenlet == None:
            # initialize if the future hasn't started
            future.greenlet = greenlet.greenlet(runFuture)
            future = future._switch(future)

    execQueue.shutdown()
    if future.exceptionValue:
        raise future.exceptionValue
    # We delete the initial future from the futureDict
    try:
        del futureDict[future.id]
    except KeyError: # In the case of exceptions
        pass
    return future.resultValue<|MERGE_RESOLUTION|>--- conflicted
+++ resolved
@@ -22,12 +22,6 @@
 from functools import partial
 import scoop
 
-<<<<<<< HEAD
-# Set module-scope variables about this controller
-current = None                                  # future currently running in greenlet
-futureDict = {}                                 # dictionary of existing futures
-execQueue = None                                # queue of futures pending execution
-=======
 # Future currently running in greenlet
 current = None
 # Dictionary of existing futures
@@ -39,7 +33,6 @@
     def __init__(self, *args, **kargs):
         self._sum = 0
         super(_stat, self).__init__(*args,maxlen = 10, **kargs)
->>>>>>> 83740bfa
 
     def appendleft(self, x):
         if len(self) >= self.maxlen:
