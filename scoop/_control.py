#
#    This file is part of Scalable COncurrent Operations in Python (SCOOP).
#
#    SCOOP is free software: you can redistribute it and/or modify
#    it under the terms of the GNU Lesser General Public License as
#    published by the Free Software Foundation, either version 3 of
#    the License, or (at your option) any later version.
#
#    SCOOP is distributed in the hope that it will be useful,
#    but WITHOUT ANY WARRANTY; without even the implied warranty of
#    MERCHANTABILITY or FITNESS FOR A PARTICULAR PURPOSE. See the
#    GNU Lesser General Public License for more details.
#
#    You should have received a copy of the GNU Lesser General Public
#    License along with SCOOP. If not, see <http://www.gnu.org/licenses/>.
#
from __future__ import print_function
from collections import deque, defaultdict
import greenlet
import os
from ._types import Future, FutureId, FutureQueue
from functools import partial
import scoop

# Future currently running in greenlet
current = None
# Dictionary of existing futures
futureDict = {}
# Queue of futures pending execution
execQueue = None
# Statistics of execution
class _stat(deque):
    def __init__(self, *args, **kargs):
        self._sum = 0
        super(_stat, self).__init__(*args,maxlen = 10, **kargs)

    def appendleft(self, x):
        if len(self) >= self.maxlen:
            self._sum -= self[-1]
        self._sum += x
        super(_stat, self).appendleft(x)

    def mean(self):
        if len(self) > 3:
            return self._sum / len(self)
        return float("inf")

execStats = defaultdict(_stat)
if scoop.DEBUG:
    import time
    list_defaultdict = partial(defaultdict, list)
    debug_stats = defaultdict(list_defaultdict)
    QueueLength = []
<<<<<<< HEAD
    
# This is the callable greenlet for running tasks.
=======

def delFuture(futureId, parentId):
    try:
        del futureDict[futureId]
    except KeyError:
        pass
    try:
        while futureId in (a.id for a in futureDict[parentId].children):
            toDel = [a.id for a in futureDict[parentId].children].index(futureId)
            futureDict[parentId].children.pop(toDel)
    except KeyError:
        pass

# This is the callable greenlet for running futures.
>>>>>>> eef75b13
def runFuture(future):
    if scoop.DEBUG:
        debug_stats[future.id]['start_time'].append(time.time())
    future.waitTime = future.stopWatch.get()
    future.stopWatch.reset()
    try:
        future.resultValue = future.callable(*future.args, **future.kargs)
    except Exception as err:
        future.exceptionValue = err
    future.executionTime = future.stopWatch.get()
    assert future.done(), "callable must return a value!"

    # Update the worker inner work statistics
    if future.executionTime != 0. and hasattr(future.callable, '__name__'):
        execStats[future.callable.__name__].appendleft(future.executionTime)

    # Set debugging informations if needed
    if scoop.DEBUG:
        t = time.time()
        debug_stats[future.id]['end_time'].append(t)
        debug_stats[future.id].update({
            'executionTime': future.executionTime,
            'worker': scoop.worker,
            'creationTime': future.creationTime,
            'callable': str(future.callable.__name__)
                if hasattr(future.callable, '__name__')
                else 'No name',
           'parent': future.parentId
        })
        QueueLength.append((t, execQueue.timelen(execQueue)))

    # Run callback (see http://www.python.org/dev/peps/pep-3148/#future-objects)
    if future.parentId.worker == scoop.worker:
        for callback in future.callback:
            try: callback(future)
            except: pass # Ignored callback exception as stated in PEP 3148

    # Delete references to the future
    future._delete()

    return future

# This is the callable greenlet that implements the controller logic.
def runController(callable, *args, **kargs):
    global execQueue
    # initialize and run root future
    rootId = FutureId(-1,0)
    
    # initialise queue
    if execQueue is None:
        execQueue = FutureQueue()
    
    # launch future if origin or try to pickup a future if slave worker
    if scoop.IS_ORIGIN:
        future = Future(rootId, callable, *args, **kargs)
    else:
        future = execQueue.pop()
        
    future.greenlet = greenlet.greenlet(runFuture)
    future = future._switch(future)
    
    while future.parentId != rootId or not future.done() or not scoop.IS_ORIGIN:
        # process future
        if future.done():
            # future is finished
            if future.id.worker != scoop.worker:
                # future is not local
                execQueue.sendResult(future)
                future = execQueue.pop()
            else:
                # future is local, parent is waiting
                if future.index is not None:
                    parent = futureDict[future.parentId]
                    if parent.exceptionValue is None:
                        future = parent._switch(future)
                    else:
                        future = execQueue.pop()
                else:
                    future = execQueue.pop()
        else:
            # future is in progress; run next future from pending execution queue.
            future = execQueue.pop()

        if future.resultValue is None and future.greenlet is None:
            # initialize if the future hasn't started
            future.greenlet = greenlet.greenlet(runFuture)
            future = future._switch(future)

    execQueue.shutdown()
    if future.exceptionValue:
        raise future.exceptionValue
    return future.resultValue<|MERGE_RESOLUTION|>--- conflicted
+++ resolved
@@ -51,11 +51,7 @@
     list_defaultdict = partial(defaultdict, list)
     debug_stats = defaultdict(list_defaultdict)
     QueueLength = []
-<<<<<<< HEAD
     
-# This is the callable greenlet for running tasks.
-=======
-
 def delFuture(futureId, parentId):
     try:
         del futureDict[futureId]
@@ -68,8 +64,7 @@
     except KeyError:
         pass
 
-# This is the callable greenlet for running futures.
->>>>>>> eef75b13
+# This is the callable greenlet for running tasks.
 def runFuture(future):
     if scoop.DEBUG:
         debug_stats[future.id]['start_time'].append(time.time())
