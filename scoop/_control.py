--- conflicted
+++ resolved
@@ -22,85 +22,70 @@
 import scoop
 
 # Set module-scope variables about this controller
-# future currently running in greenlet
-current = None
-# dictionary of existing futures
-futureDict = {}
-# queue of futures pending execution
-execQueue = None
+current = None                                  # future currently running in greenlet
+futureDict = {}                                 # dictionary of existing futures
+execQueue = None                                # queue of futures pending execution
 
 if scoop.DEBUG:
     import time
     stats = {}
     QueueLength = []
 
-
+# This is the callable greenlet for running futures.
 def runFuture(future):
-    """This is the callable greenlet for running futures."""
     if scoop.DEBUG:
-        stats.setdefault(future.id,
-                         {}).setdefault('start_time',
-                                        []).append(time.time())
+        stats.setdefault(future.id, {}).setdefault('start_time', []).append(time.time())
     future.waitTime = future.stopWatch.get()
     future.stopWatch.reset()
     try:
-        future.resultValue = future.callable(*future.args, **future.kargs)
+        future.resultValue = future.callable(*future.args, **future.kargs)    
     except Exception as err:
         future.exceptionValue = err
     future.executionTime = future.stopWatch.get()
     assert future.done(), "callable must return a value!"
-<<<<<<< HEAD
-=======
     
     future._delete()
->>>>>>> 6cd56da7
 
     # Set debugging informations if needed
     if scoop.DEBUG:
         t = time.time()
         stats[future.id].setdefault('end_time', []).append(t)
         stats[future.id].update({'executionTime': future.executionTime,
-                                 'worker': scoop.worker,
-                                 'creationTime': future.creationTime,
-                                 'callable': str(future.callable.__name__)
-                                 if hasattr(future.callable, '__name__')
-                                 else 'No name',
-                                 'parent': future.parentId})
+                               'worker': scoop.worker,
+                               'creationTime': future.creationTime,
+                               'callable': str(future.callable.__name__)
+                                    if hasattr(future.callable, '__name__')
+                                    else 'No name',
+                               'parent': future.parentId})
         QueueLength.append((t, len(execQueue)))
 
-    # Run callback, see http://www.python.org/dev/peps/pep-3148/#future-objects
+    # Run callback (see http://www.python.org/dev/peps/pep-3148/#future-objects)
     if future.parentId.worker == scoop.worker:
         for callback in future.callback:
-            try:
-                callback(future)
-            except:
-                # Ignored callback exception as stated in PEP 3148
-                pass
+            try: callback(future)
+            except: pass # Ignored callback exception as stated in PEP 3148
     return future
 
-
+# This is the callable greenlet that implements the controller logic.
 def runController(callable, *args, **kargs):
-    """This is the callable greenlet that implements the controller logic."""
     global execQueue
     # initialize and run root future
-    rootId = FutureId(-1, 0)
-
+    rootId = FutureId(-1,0)
+    
     # initialise queue
-    if execQueue is None:
+    if execQueue == None:
         execQueue = FutureQueue()
-
+    
     # launch future if origin or try to pickup a future if slave worker
-    if scoop.IS_ORIGIN is True:
+    if scoop.IS_ORIGIN == True:
         future = Future(rootId, callable, *args, **kargs)
     else:
         future = execQueue.pop()
-
+        
     future.greenlet = greenlet.greenlet(runFuture)
     future = future._switch(future)
-
-    while future.parentId != rootId or \
-            not future.done() or \
-            scoop.IS_ORIGIN is False:
+    
+    while future.parentId != rootId or not future.done() or scoop.IS_ORIGIN == False:
         # process future
         if future.done():
             # future is finished
@@ -110,20 +95,19 @@
                 future = execQueue.pop()
             else:
                 # future is local, parent is waiting
-                if future.index is not None:
+                if future.index != None:
                     parent = futureDict[future.parentId]
-                    if parent.exceptionValue is None:
+                    if parent.exceptionValue == None:
                         future = parent._switch(future)
                     else:
                         future = execQueue.pop()
                 else:
                     future = execQueue.pop()
         else:
-            # future is in progress; run next future from pending execution
-            # queue.
+            # future is in progress; run next future from pending execution queue.
             future = execQueue.pop()
 
-        if future.resultValue is None and future.greenlet is None:
+        if future.resultValue == None and future.greenlet == None:
             # initialize if the future hasn't started
             future.greenlet = greenlet.greenlet(runFuture)
             future = future._switch(future)
