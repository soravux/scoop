#!/usr/bin/env python
#
#    This file is part of Scalable COncurrent Operations in Python (SCOOP).
#
#    SCOOP is free software: you can redistribute it and/or modify
#    it under the terms of the GNU Lesser General Public License as
#    published by the Free Software Foundation, either version 3 of
#    the License, or (at your option) any later version.
#
#    SCOOP is distributed in the hope that it will be useful,
#    but WITHOUT ANY WARRANTY; without even the implied warranty of
#    MERCHANTABILITY or FITNESS FOR A PARTICULAR PURPOSE. See the
#    GNU Lesser General Public License for more details.
#
#    You should have received a copy of the GNU Lesser General Public
#    License along with SCOOP. If not, see <http://www.gnu.org/licenses/>.
#
from multiprocessing import cpu_count
from collections import Counter
import os
import re
import socket

<<<<<<< HEAD
def broker_hostname(hosts):
    hostname = hosts[0][0]
    if hostname not in local_hostname():
        return hostname
    else:
        if len(hosts) == 1:
            return hostname
        else:
            return socket.getfqdn().split('.')[0]

def local_hostname():
    return ["127.0.0.1", socket.getfqdn().split('.')[0], "localhost"]
=======
>>>>>>> 9edd74d7

def getCPUcount():
    try:
        return cpu_count()
    except NotImplementedError:
        return 1


def getEnv():
    if "PBS_ENVIRONMENT" in os.environ:
        return "PBS"
    elif "PE_HOSTFILE" in os.environ:
        return "SGE"
    else:
        return "other"


def getHosts(filename=None, hostlist=None):
    if filename:
        return getHostsFromFile(filename)
    elif hostlist:
        return getHostsFromList(hostlist)
    elif "PBS_ENVIRONMENT" in os.environ:
        return getHostsFromPBS()
    elif "PE_HOSTFILE" in os.environ:
        return getHostsFromSGE()
    else:
<<<<<<< HEAD
        if filename:
            return getHostsFromFile(filename)
        elif hostlist:
            return getHostsFromList(hostlist)
        else:
            return getDefaultHosts()
=======
        return getDefaultHosts()


>>>>>>> 9edd74d7
def getHostsFromFile(filename):
    ValidHostname = r"[^ /\t=\n]*"  # TODO This won't work with ipv6 address
                                    # TODO find a better regex that works
                                    # with all valid hostnames
    workers = r"\d+"
    hn = re.compile(ValidHostname)
    w = re.compile(workers)
    hosts = []
    with open(filename) as f:
        for line in f:
            host = hn.search(line)
            if host:
                hostname = host.group()
                n = w.search(line[host.end():])
                if n:
                    n = n.group()
                else:
                    n = 1
                hosts.append((hostname, int(n)))
    return hosts


def getHostsFromList(hostlist):
    return [i for i in Counter(hostlist).items()]


def getHostsFromPBS():
    with open(os.environ["PBS_NODEFILE"], 'r') as hosts:
        return [i for i in Counter(hosts.read().split()).items()]


def getHostsFromSGE():
    with open(os.environ["PE_HOSTFILE"], 'r') as hosts:
        return [(host.split()[0], int(host.split()[1])) for host in hosts]

<<<<<<< HEAD
=======

>>>>>>> 9edd74d7
def getWorkerQte(hosts):
    if "PBS_NP" in os.environ:
        return int(os.environ["PBS_NP"])
    elif "NSLOTS" in os.environ:
        return int(os.environ["NSLOTS"])
    else:
        return sum(host[1] for host in hosts)


def KeyboardInterruptHandler(signum, frame):
    raise KeyboardInterrupt("Shutting down!")


def getDefaultHosts():
    return [('127.0.0.1', getCPUcount())]
<<<<<<< HEAD
=======


def getCurrentHostname():
    """Ensure current hostname is routable, else return 127.0.0.1"""
    hostname = socket.getfqdn().split(".")[0]
    try:
        socket.getaddrinfo(hostname, None)
    except socket.gaierror:
        hostname = "127.0.0.1"
    return hostname

if __name__ == "__main__":
    print(getHosts())
>>>>>>> 9edd74d7
<|MERGE_RESOLUTION|>--- conflicted
+++ resolved
@@ -21,21 +21,20 @@
 import re
 import socket
 
-<<<<<<< HEAD
 def broker_hostname(hosts):
+    """Ensure broker hostname is routable, else return 127.0.0.1"""
     hostname = hosts[0][0]
-    if hostname not in local_hostname():
-        return hostname
-    else:
-        if len(hosts) == 1:
-            return hostname
-        else:
-            return socket.getfqdn().split('.')[0]
+    if hostname in localHostname() and len(hosts) > 1:
+        hostname = socket.getfqdn().split(".")[0]
+        try:
+            socket.getaddrinfo(hostname, None)
+        except socket.gaierror:
+            raise Exception("\nThe first host (broker) is not routable.\n"
+                            "Make sure the address is correct.")
+    return hostname
 
-def local_hostname():
+def localHostname():
     return ["127.0.0.1", socket.getfqdn().split('.')[0], "localhost"]
-=======
->>>>>>> 9edd74d7
 
 def getCPUcount():
     try:
@@ -63,18 +62,9 @@
     elif "PE_HOSTFILE" in os.environ:
         return getHostsFromSGE()
     else:
-<<<<<<< HEAD
-        if filename:
-            return getHostsFromFile(filename)
-        elif hostlist:
-            return getHostsFromList(hostlist)
-        else:
-            return getDefaultHosts()
-=======
         return getDefaultHosts()
 
 
->>>>>>> 9edd74d7
 def getHostsFromFile(filename):
     ValidHostname = r"[^ /\t=\n]*"  # TODO This won't work with ipv6 address
                                     # TODO find a better regex that works
@@ -110,10 +100,7 @@
     with open(os.environ["PE_HOSTFILE"], 'r') as hosts:
         return [(host.split()[0], int(host.split()[1])) for host in hosts]
 
-<<<<<<< HEAD
-=======
 
->>>>>>> 9edd74d7
 def getWorkerQte(hosts):
     if "PBS_NP" in os.environ:
         return int(os.environ["PBS_NP"])
@@ -128,20 +115,4 @@
 
 
 def getDefaultHosts():
-    return [('127.0.0.1', getCPUcount())]
-<<<<<<< HEAD
-=======
-
-
-def getCurrentHostname():
-    """Ensure current hostname is routable, else return 127.0.0.1"""
-    hostname = socket.getfqdn().split(".")[0]
-    try:
-        socket.getaddrinfo(hostname, None)
-    except socket.gaierror:
-        hostname = "127.0.0.1"
-    return hostname
-
-if __name__ == "__main__":
-    print(getHosts())
->>>>>>> 9edd74d7
+    return [('127.0.0.1', getCPUcount())]