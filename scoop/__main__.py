--- conflicted
+++ resolved
@@ -116,17 +116,10 @@
                 "scoop.bootstrap.__main__ --workerName worker{workersLeft} "
                 "--brokerName broker --brokerAddress tcp://{brokerHostname}:"
                 "{brokerPort} --metaAddress tcp://{brokerHostname}:"
-<<<<<<< HEAD
                 "{infoPort} --size {n} {origin} {debug} {profile} {executable} "
                 "{arguments}").format(remotePath = self.path, 
                     pythonpath = pythonpath,
-                    nice='nice - n {0}'.format(self.nice)
-=======
-                "{infoPort} --size {n} {origin} {debug} {executable} "
-                "{arguments}").format(
-                    remotePath=self.path,
                     nice='nice -n {0}'.format(self.nice)
->>>>>>> 760f3454
                     if self.nice is not None else '',
                     origin='--origin' if self.workersLeft == 1 else '',
                     debug='--debug' if self.debug else '',
@@ -175,11 +168,7 @@
         # Checking if the broker if externally routable
         if self.brokerHostname in utils.localHostnames and \
                 len(hosts) > 1 and \
-<<<<<<< HEAD
                 not self.tunnel:
-=======
-                not self.e:
->>>>>>> 760f3454
             raise Exception("\n"
                             "Could not find route from external worker to the "
                             "broker: Unresolvable hostname or IP address.\n "
@@ -200,7 +189,6 @@
 
     def startBroker(self):
         """Starts a broker on random unoccupied port(s)"""
-<<<<<<< HEAD
         logging.debug("Starting the broker on host {0}".format(self.brokerHostname))
         if self.brokerHostname in utils.localHostnames:
             from scoop.broker import Broker
@@ -228,14 +216,6 @@
             logging.debug("Foreign broker launched on ports {0}, {1} of host {2}"
                           ".".format(self.brokerPort, self.infoPort,
                               self.brokerHostname))
-=======
-        from scoop.broker import Broker
-        self.localBroker = Broker(debug=self.debug)
-        self.brokerPort, self.infoPort = self.localBroker.getPorts()
-        self.localBrokerProcess = Thread(target=self.localBroker.run)
-        self.localBrokerProcess.daemon = True
-        self.localBrokerProcess.start()
->>>>>>> 760f3454
 
     def run(self):
         # Launching the local broker, repeat until it works
@@ -328,76 +308,6 @@
         logging.info('Finished destroying spawned subprocesses.')
         exit(self.errors)
 
-<<<<<<< HEAD
-parser = argparse.ArgumentParser(description="Starts a parallel program using "
-                                             "SCOOP.",
-                                 prog="{0} -m scoop".format(sys.executable))
-group = parser.add_mutually_exclusive_group()
-group.add_argument('--hosts', '--host',
-                   help="The list of hosts. The first host will execute the "
-                        "origin. (default is 127.0.0.1)",
-                   nargs='*')
-group.add_argument('--hostfile', help="The hostfile name")
-parser.add_argument('--path', '-p',
-                    help="The path to the executable on remote hosts "
-                         "(default is local directory)",
-                    default=os.getcwd())
-parser.add_argument('--nice',
-                    type=int,
-                    help="*nix niceness level (-20 to 19) to run the "
-                         "executable")
-parser.add_argument('--verbose', '-v',
-                    action='count',
-                    help="Verbosity level of this launch script (-vv for "
-                           "more)",
-                    default=0)
-parser.add_argument('--log',
-                    help="The file to log the output. (default is stdout)",
-                    default=None)
-parser.add_argument('-n',
-                    help="Total number of workers to launch on the hosts. "
-                         "Workers are spawned sequentially over the hosts. "
-                         "(ie. -n 3 with 2 hosts will spawn 2 workers on the "
-                         "first host and 1 on the second.) (default: Number of"
-                         "CPUs on current machine)",
-                    type=int)
-parser.add_argument('--tunnel',
-                    help="Activate ssh tunnels to route toward the broker "
-                         "sockets over remote connections (may eliminate "
-                         "routing problems and activate encryption but "
-                         "slows down communications)",
-                    action='store_true')
-parser.add_argument('--broker-hostname',
-                    nargs=1,
-                    help="The externally routable broker hostname / ip "
-                         "(defaults to the local hostname)")
-parser.add_argument('--python-executable',
-                    nargs=1,
-                    help="The python executable with which to execute the "
-                         "script",
-                    default=[sys.executable])
-parser.add_argument('--pythonpath',
-                    nargs=1,
-                    help="The PYTHONPATH environment variable (default is "
-                         "current PYTHONPATH)",
-                    default=[os.environ.get('PYTHONPATH', '')])
-parser.add_argument('--debug',
-                    help=argparse.SUPPRESS,
-                    action='store_true')
-parser.add_argument('--profile',
-                    help=("Turn on the profiling. SCOOP will call cProfile.run\n"
-                    "on the executable for every worker and will produce files\n"
-                    "named workerX where X is the number of the worker."),
-                    action='store_true')
-parser.add_argument('executable',
-                    nargs=1,
-                    help='The executable to start with SCOOP')
-parser.add_argument('args',
-                    nargs=argparse.REMAINDER,
-                    help='The arguments to pass to the executable',
-                    default=[])
-args = parser.parse_args()
-=======
 def makeParser():
     """Create the SCOOP module arguments parser."""
     parser = argparse.ArgumentParser(description="Starts a parallel program using "
@@ -432,7 +342,7 @@
                              "first host and 1 on the second.) (default: Number of"
                              "CPUs on current machine)",
                         type=int)
-    parser.add_argument('-e',
+    parser.add_argument('--tunnel',
                         help="Activate ssh tunnels to route toward the broker "
                              "sockets over remote connections (may eliminate "
                              "routing problems and activate encryption but "
@@ -441,8 +351,7 @@
     parser.add_argument('--broker-hostname',
                         nargs=1,
                         help="The externally routable broker hostname / ip "
-                             "(defaults to the local hostname)",
-                        default=[utils.getCurrentHostname()])
+                             "(defaults to the local hostname)")
     parser.add_argument('--python-executable',
                         nargs=1,
                         help="The python executable with which to execute the "
@@ -454,7 +363,12 @@
                              "current PYTHONPATH)",
                         default=[os.environ.get('PYTHONPATH', '')])
     parser.add_argument('--debug',
-                        help="Turn on the debuging",
+                        help=argparse.SUPPRESS,
+                        action='store_true')
+    parser.add_argument('--profile',
+                        help=("Turn on the profiling. SCOOP will call cProfile.run\n"
+                        "on the executable for every worker and will produce files\n"
+                        "named workerX where X is the number of the worker."),
                         action='store_true')
     parser.add_argument('executable',
                         nargs=1,
@@ -464,7 +378,6 @@
                         help='The arguments to pass to the executable',
                         default=[])
     return parser
->>>>>>> 760f3454
 
 
 def main():
@@ -482,9 +395,10 @@
         n = utils.getWorkerQte(hosts)
     assert n > 0, ("Scoop couldn't determine the number of worker to start.\n"
                    "Use the '-n' flag to set it manually.")
-<<<<<<< HEAD
     if not args.broker_hostname:
         args.broker_hostname = [utils.brokerHostname(hosts)]
+        
+    # Launch SCOOP
     scoopApp = ScoopApp(hosts, n, args.verbose,
                         args.python_executable, 
                         args.broker_hostname[0],
@@ -493,25 +407,11 @@
                         utils.getEnv(), args.profile,
                         args.pythonpath[0])
     try:
-        code = scoopApp.run()
+        rootTaskExitCode = scoopApp.run()
     finally:
         scoopApp.close()
-    exit(code)
-=======
-
-    # Launch SCOOP
-    scoopLaunching = launchScoop(hosts, n, args.verbose,
-                                 args.python_executable, args.broker_hostname,
-                                 args.executable, args.args, args.e, args.log,
-                                 args.path, args.debug, args.nice,
-                                 utils.getEnv())
-    try:
-        rootTaskExitCode = scoopLaunching.run()
-    finally:
-        scoopLaunching.close()
     exit(rootTaskExitCode)
 
 
 if __name__ == "__main__":
-    main()
->>>>>>> 760f3454
+    main()