#!/usr/bin/env python
#
#    This file is part of Scalable COncurrent Operations in Python (SCOOP).
#
#    SCOOP is free software: you can redistribute it and/or modify
#    it under the terms of the GNU Lesser General Public License as
#    published by the Free Software Foundation, either version 3 of
#    the License, or (at your option) any later version.
#
#    SCOOP is distributed in the hope that it will be useful,
#    but WITHOUT ANY WARRANTY; without even the implied warranty of
#    MERCHANTABILITY or FITNESS FOR A PARTICULAR PURPOSE. See the
#    GNU Lesser General Public License for more details.
#
#    You should have received a copy of the GNU Lesser General Public
#    License along with SCOOP. If not, see <http://www.gnu.org/licenses/>.
#
from __future__ import print_function
import argparse
import os
import sys
import socket
import subprocess
import time
import logging
from scoop import utils
from threading import Thread

class launchScoop(object):
    def __init__(self, hosts, n, verbose, python_executable, brokerHostname,
            executable, arguments, e, log, path, debug, nice, env):
        # Assure setup sanity
        assert type(hosts) == list and hosts != [], "You should at least specify one host."
        hosts.reverse()
        self.workersLeft = n
        self.createdSubprocesses = []

        # launch information
        self.python_executable = python_executable[0]
        self.n = n
        self.e = e
        self.executable = executable[0]
        self.args = arguments
        self.verbose = verbose
        self.path = path
        self.debug = debug
        self.nice = nice

        # Logging configuration
        if self.verbose > 2:
            self.verbose = 2
        verbose_levels = {0: logging.WARNING,
                          1: logging.INFO,
                          2: logging.DEBUG}
        logging.basicConfig(filename=log,
                            level=verbose_levels[self.verbose],
                            format='[%(asctime)-15s] %(levelname)-7s %(message)s')
                            
        if env in ["PBS", "SGE"]:
            logging.info("Detected {0} environment.".format(env))
        logging.info("Deploying {0} workers over {1} "
                     "host(s).".format(n,
                                       len(hosts)))

        self.divideHosts(hosts)
     
        # Handling Broker Hostname
        self.brokerHostname = '127.0.0.1' if self.e else brokerHostname[0]
        logging.debug('Using hostname/ip: "{0}" as external broker reference.'\
            .format(self.brokerHostname))
        logging.info('The python executable to execute the program with is: {0}.'\
            .format(self.python_executable))

   

    def launchLocal(self):
        c = [self.python_executable,
<<<<<<< HEAD
                        "-m", "scoop.bootstrap",
=======
                        "-m", "scoop.bootstrap.__main__",
>>>>>>> 1feb4773
                        "--workerName", "worker{0}".format(self.workersLeft),
                        "--brokerName", "broker",
                        "--brokerAddress",
                        "tcp://{0}:{1}".format(self.brokerHostname,
                                               self.brokerPort),
                        "--metaAddress",
                        'tcp://{0}:{1}'.format(self.brokerHostname,
                                               self.infoPort),
                        "--size", str(self.n),
                        ]
        if self.workersLeft == 1:
            c.append("--origin")
        if self.debug == True:
            logging.debug('Set debug on')
            c.append("--debug")
        c.append(self.executable)
        c.extend(self.args)
        return c

    def launchForeign(self):
        return ("cd {remotePath} && {nice} {pythonExecutable} -m "
                "scoop.bootstrap.__main__ --workerName worker{workersLeft} "
                "--brokerName broker --brokerAddress tcp://{brokerHostname}:"
                "{brokerPort} --metaAddress tcp://{brokerHostname}:"
                "{infoPort} --size {n} {origin} {debug} {executable} "
                "{arguments}").format(remotePath = self.path, 
                    nice = 'nice - n {0}'.format(self.nice) if self.nice != None else '',
                    origin = '--origin' if self.workersLeft == 1 else '',
                    debug = '--debug' if self.debug == 1 else '',
                    pythonExecutable = self.python_executable,
                    workersLeft = self.workersLeft,
                    brokerHostname = self.brokerHostname,
                    brokerPort = self.brokerPort,
                    infoPort = self.infoPort,
                    n = self.n,
                    executable = self.executable,
                    arguments = " ".join(self.args))

    def divideHosts(self, hosts):
        """ Separe the workers accross hosts. """
        maximumWorkers = sum(host[1] for host in hosts)
        if self.n > maximumWorkers:
            logging.info("The -n flag is set at {0} workers, which is higher than\n"
                         "the maximum number of workers ({1}) specified by the hostfile.\n"
                         "This behaviour may degrade the performances of scoop for cpu-bound"
                         " operations.".format(self.n, sum(host[1] for host in hosts)))
        index = 0
        while self.n > maximumWorkers:
            hosts[index] = (hosts[index][0], hosts[index][1] + 1)
            index = (index + 1) % len(hosts)
            maximumWorkers += 1

        self.hosts = hosts

        # Show worker distribution
        if self.verbose > 1:
            logging.info('Worker distribution: ')
            for worker, number in self.hosts:
                logging.info('   {0}:\t{1} {2}'.format(
                    worker,
                    number - 1 if worker == hosts[0][0] else str(number),
                    "+ origin" if worker == hosts[0][0] else ""))
#
    def startBroker(self):
        """Starts a broker on random unoccupied port(s)"""
        from scoop.broker import Broker
        self.localBroker = Broker(debug=True if self.debug == True else False)
        self.brokerPort, self.infoPort = self.localBroker.getPorts()
        self.localBrokerProcess = Thread(target=self.localBroker.run)
        self.localBrokerProcess.daemon = True
        self.localBrokerProcess.start()

    def run(self):
        # Launching the local broker, repeat until it works
        logging.debug("Initialising local broker.")
        self.startBroker()
        logging.debug("Local broker launched on ports {0}, {1}"
                      ".".format(self.brokerPort, self.infoPort))
        
        # Launch the workers
        for host in self.hosts:
            command = []
            for n in range(min(host[1], self.workersLeft)):
                logging.debug('Initialising {0}{1} worker {2} [{3}].'.format(
                    "local" if host[0] in ["127.0.0.1", "localhost"] else "remote",
                    " origin" if self.workersLeft == 1 else "",
                    self.workersLeft,
                    host[0]))
                if host[0] in ["127.0.0.1", "localhost"]:
                    # Launching the workers
                    self.createdSubprocesses.append(
                        subprocess.Popen(self.launchLocal()))
                else:
                    # If the host is remote, connect with ssh
                    command.append(self.launchForeign())
                self.workersLeft -= 1
            # Launch every remote hosts in the same time 
            if len(command) != 0 :
                ssh_command = ['ssh', '-x', '-n', '-oStrictHostKeyChecking=no']
                if self.e:
                    ssh_command += [
                        '-R {0}:127.0.0.1:{0}'.format(self.brokerPort),
                        '-R {0}:127.0.0.1:{0}'.format(self.infoPort)]
                shell = subprocess.Popen(ssh_command + [
                    host[0],
                    "bash -c '{0}; wait'".format(" & ".join(command))])
                self.createdSubprocesses.append(shell)
                command = []
            if self.workersLeft <= 0:
                # We've launched every worker we needed, so let's exit the loop!
                break
                
        # Ensure everything is started normaly
        for this_subprocess in self.createdSubprocesses:
            if this_subprocess.poll() is not None:
                raise Exception('Subprocess {0} terminated abnormaly.'\
                    .format(this_subprocess))
        
        # wait for the origin
        self.createdSubprocesses[-1].wait()

    def close(self):
        # Ensure everything is cleaned up on exit
        logging.debug('Destroying local elements...')
        self.createdSubprocesses.reverse() # Kill the broker last
        if self.debug == 1:
            # give time to flush data
            time.sleep(1)
        for process in self.createdSubprocesses:
            try:
                process.terminate()
            except OSError:
                pass
        logging.info('Finished destroying spawned subprocesses.')


parser = argparse.ArgumentParser(description="Starts a parallel program using "
                                             "SCOOP.",
                                 prog="{0} -m scoop".format(sys.executable))
group = parser.add_mutually_exclusive_group()
group.add_argument('--hosts', '--host',
                    help="The list of hosts. The first host will execute the "
                         "origin. (default is 127.0.0.1)",
                    nargs='*',
                    default=["127.0.0.1"])
group.add_argument('--hostfile', help="The hostfile name")
parser.add_argument('--path', '-p',
                    help="The path to the executable on remote hosts  (default "
                         "is local directory)",
                    default=os.getcwd())
parser.add_argument('--nice',
                    type=int,
                    help="*nix niceness level (-20 to 19) to run the "
                         "executable")
parser.add_argument('--verbose', '-v',
                    action = 'count',
                    help = "Verbosity level of this launch script (-vv for "
                           "more)",
                    default = 0)
parser.add_argument('--log',
                    help = "The file to log the output. (default is stdout)",
                    default = None)
parser.add_argument('-n',
                    help="Total number of workers to launch on the hosts. "
                         "Workers are spawned sequentially over the hosts. "
                         "(ie. -n 3 with 2 hosts will spawn 2 workers on the "
                         "first host and 1 on the second.) (default: Number of"
                         "CPUs on current machine)",
                    type=int)
parser.add_argument('-e',
                    help="Activate ssh tunnels to route toward the broker "
                         "sockets over remote connections (may eliminate "
                         "routing problems and activate encryption but "
                         "slows down communications)",
                    action='store_true')
parser.add_argument('--broker-hostname',
                    nargs=1,
                    help="The externally routable broker hostname / ip "
                         "(defaults to the local hostname)",
                    default=[socket.getfqdn().split(".")[0]])
parser.add_argument('--python-executable',
                    nargs=1,
                    help="The python executable with which to execute the "
                         "script",
                    default=[sys.executable])
parser.add_argument('--pythonpath',
                    nargs=1,
                    help="The PYTHONPATH environment variable (default is "
                         "current PYTHONPATH)",
                    default=[os.environ.get('PYTHONPATH', '')])
parser.add_argument('--debug', help="Turn on the debuging", action='store_true')
parser.add_argument('executable',
                    nargs=1,
                    help='The executable to start with SCOOP')
parser.add_argument('args',
                    nargs=argparse.REMAINDER,
                    help='The arguments to pass to the executable',
                    default=[])                   
args = parser.parse_args()
   


        
if __name__ == "__main__":
    hosts = utils.getHosts(args.hostfile, args.hosts)
    if len(hosts) == 1 and hosts[0][0] == "127.0.0.1":
        hosts = [("127.0.0.1", utils.getCPUcount())]
    if args.n:
        n = args.n
        print("setting n to args.n")
    else:
        n = utils.getWorkerQte(hosts)
    assert n > 0, ("Scoop couldn't determine the number of worker to start.\n"
                   "Use the '-n' flag to set it manually.") 
    scoopLaunching = launchScoop(hosts, n, args.verbose,
            args.python_executable, args.broker_hostname, args.executable,
            args.args, args.e, args.log, args.path, args.debug, args.nice,
            utils.getEnv())
    try:
        scoopLaunching.run()
    finally:
        scoopLaunching.close()<|MERGE_RESOLUTION|>--- conflicted
+++ resolved
@@ -75,11 +75,7 @@
 
     def launchLocal(self):
         c = [self.python_executable,
-<<<<<<< HEAD
-                        "-m", "scoop.bootstrap",
-=======
                         "-m", "scoop.bootstrap.__main__",
->>>>>>> 1feb4773
                         "--workerName", "worker{0}".format(self.workersLeft),
                         "--brokerName", "broker",
                         "--brokerAddress",
