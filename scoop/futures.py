--- conflicted
+++ resolved
@@ -105,15 +105,8 @@
     :returns: A generator of map results, each corresponding to one map 
         iteration."""
     # Remove 'timeout' from kargs to be compliant with the futures API
-<<<<<<< HEAD
     kargs.pop('timeout', None)
-    return _waitAll(*_mapFuture(callable, *iterables, **kargs))
-=======
-    if 'timeout' in kargs.keys():
-        # TODO
-        pass
     return _waitAll(*_mapFuture(func, *iterables, **kargs))
->>>>>>> 4062cbb0
 
 def submit(func, *args, **kargs):
     """This function submits an independent parallel Future that will either run
@@ -162,18 +155,12 @@
     while n > 0:
         # wait for remaining results; switch to controller
         task.stopWatch.halt()
-<<<<<<< HEAD
-        result, taskid = _controller.switch(task)
+        childTask = _controller.switch(task)
         task.stopWatch.resume()
         yield result, taskid
-=======
-        childTask = _controller.switch(task)
-        task.stopWatch.resume()
-        # Remove task entry from task_dict
         if childTask.exception:
             raise childTask.exception
         yield childTask.result_value
->>>>>>> 4062cbb0
         n -= 1
 
 def _waitAll(*children):
@@ -254,17 +241,11 @@
     
     :return: The result of the child Future.
     
-<<<<<<< HEAD
-    Only one task can be specified. The function returns a single corresponding 
-    result as soon as it becomes available."""
+    Only one Future can be specified. The function returns a single
+    corresponding result as soon as it becomes available."""
     for result, taskid in _waitAny(child):
         # Remove task entry from task_dict
         scoop.control.task_dict.pop(child.id)
-=======
-    Only one Future can be specified. The function returns a single
-    corresponding result as soon as it becomes available."""
-    for result in _waitAny(child):
->>>>>>> 4062cbb0
         return result
 
 def _joinAll(*children):
