#
#    This file is part of Scalable COncurrent Operations in Python (SCOOP).
#
#    SCOOP is free software: you can redistribute it and/or modify
#    it under the terms of the GNU Lesser General Public License as
#    published by the Free Software Foundation, either version 3 of
#    the License, or (at your option) any later version.
#
#    SCOOP is distributed in the hope that it will be useful,
#    but WITHOUT ANY WARRANTY; without even the implied warranty of
#    MERCHANTABILITY or FITNESS FOR A PARTICULAR PURPOSE. See the
#    GNU Lesser General Public License for more details.
#
#    You should have received a copy of the GNU Lesser General Public
#    License along with SCOOP. If not, see <http://www.gnu.org/licenses/>.
#
from __future__ import print_function
from .control import runController
from .types import Task
import greenlet
import scoop

# This is the greenlet for running the controller logic.
_controller = None

def startup(rootTask, *args, **kargs):
    """This function initializes the SCOOP environment.
    
    :param rootTask: Any callable object (function or class object with __call__
        method); this object will be called once and allows the use of parallel
        calls inside this object.
    :param args: A tuple of positional arguments that will be passed to the 
        callable object. 
    :param kargs: A tuple of iterable objects; each will be zipped to form an
        iterable of arguments tuples that will be passed to the callable object
        as a separate task. 
        
    :returns: The result of the root task.
    
    Be sure to launch your root task using this method."""
    global _controller
    _controller = greenlet.greenlet(runController)
    try:
        result = _controller.switch(rootTask, *args, **kargs)
    except scoop.socket.Shutdown:
        return None
    return result
    
def shutdown(): pass

def map(callable, *iterables, **kargs):
    """This function is similar to the built-in map function, but each of its 
    iteration will spawn a separate independent parallel task that will run 
    either locally or remotely as `callable(*args, **kargs)`.
    
    :param callable: Any callable object (function or class object with __call__
        method); this object will be called to execute each task. 
    :param iterables: A tuple of iterable objects; each will be zipped
        to form an iterable of arguments tuples that will be passed to the
        callable object as a separate task. 
    :param kargs: A dictionary of additional keyword arguments that will be 
        passed to the callable object. 
    :returns: A list of task objects, each corresponding to an iteration of map.
    
    On return, the tasks are pending execution locally, but may also be
    transfered remotely depending on global load. Execution may be carried on
    with any further computations. To retrieve the map results, you need to
    either wait for or join with the spawned tasks. See functions waitAny,
    waitAll, or joinAll. Alternatively, You may also use functions mapWait or
    mapJoin that will wait or join before returning."""
    childrenList = []
    for args in zip(*iterables):
        childrenList.append(submit(callable, *args, **kargs))
    return childrenList

def mapJoin(callable, *iterables, **kargs):
    """This function is a helper function that simply calls joinAll on the 
    result of map. It returns with a list of the map results, one for every 
    iteration of the map.
    
    :param callable: Any callable object (function or class object with __call__
        method); this object will be called to execute each task. 
    :param iterables: A tuple of iterable objects; each will be zipped
        to form an iterable of arguments tuples that will be passed to the
        callable object as a separate task. 
    :param kargs: A dictionary of additional keyword arguments that will be 
        passed to the callable object. 
    :returns: A list of map results, each corresponding to one map iteration."""
    return joinAll(*map(callable, *iterables, **kargs))

def mapWait(callable, *iterables, **kargs):
    """This function is a helper function that simply calls waitAll on the 
    result of map. It returns with a generator function for the map results, 
    one result for every iteration of the map.
    
    :param callable: Any callable object (function or class object with __call__
        method); this object will be called to execute the tasks. 
    :param iterables: A tuple of iterable objects; each will be zipped
        to form an iterable of arguments tuples that will be passed to the
        callable object as a separate task. 
    :param kargs: A dictionary of additional keyword arguments that will be 
        passed to the callable object. 
    :returns: A generator of map results, each corresponding to one map 
        iteration."""
    return waitAll(*map(callable, *iterables, **kargs))

def submit(callable, *args, **kargs):
    """This function is for submitting an independent parallel task that will 
    either run locally or remotely as `callable(*args, **kargs)`.
    
    :param callable: Any callable object (function or class object with __call__
        method); this object will be called to execute the task. 
    :param args: A tuple of positional arguments that will be passed to the 
        callable object. 
    :param kargs: A dictionary of additional keyword arguments that will be 
        passed to the callable abject. 
    :returns: A future object for retrieving the task result.
    
    On return, the task is pending execution locally, but may also be transfered
    remotely depending on load. or on remote distributed workers. You may carry
    on with any further computations while the task completes. To retrieve the
    task result, you need to either wait for or join with the parallel task. See
    functions waitAny or join."""
    child = Task(Task.current.id, callable, *args, **kargs)
    Task.execQueue.append(child)
    return child

def waitAny(*children):
    """This function is for waiting on any child task created by the calling 
    task.
    
    :param children: A tuple of children task objects spawned by the calling 
        task.
    :return: A generator function that iterates on (index, result) tuples.
    
    The generator produces two-element tuples. The first element is the index of
    a result, and the second is the result itself. The index corresponds to the
    index of the task in the children argument. Tuples are generated in a non
    deterministic order that depends on the particular parallel execution of the
    tasks. The generator returns a tuple as soon as one becomes available. Any
    number of children tasks can be specified, for example just one, all of
    them, or any subset of created tasks, but they must have been spawned by the 
    calling task (using map or submit). See also waitAll for an alternative 
    option."""
    n = len(children)
    # check for available results and index those unavailable
    for index, task in enumerate(children):
        if task.result:
            yield task.result
            n -= 1
        else:
            task.index = index
    task = Task.current
    while n > 0:
        # wait for remaining results; switch to controller
        task.stopWatch.halt()
        result = _controller.switch(task)
        task.stopWatch.resume()
        yield result
        n -= 1

def waitAll(*children):
    """This function is for waiting on all child tasks specified by a tuple of 
    previously created task (using map or submit).
    
    :param children: A tuple of children task objects spawned by the calling 
        task.
    :return: A generator function that iterates on task results.
    
    The generator produces results in the order that they are specified by
    the children argument. Because task are executed in a non deterministic 
    order, the generator may have to wait for the last result to become 
    available before it can produce an output. See waitAny for an alternative 
    option."""
    for index, task in enumerate(children):
<<<<<<< HEAD
        yield waitAny(task).next()
=======
        #task.index = index
        #Task.dict[task.id].index = index
        #yield waitAny(task).next()
        for result in waitAny(task):
            yield result
>>>>>>> f70f893b
        
def join(child):
    """This function is for joining the current task with one of its child 
    task.
    
    :param child: A child task object spawned by the calling task.
    :return: The result of the child task.
    
    Only one task can be specified. The function returns a single corresponding 
    result as soon as it becomes available."""
    #return waitAny(child).next()
    for result in waitAny(child):
        return result


def joinAll(*children):
    """This function is for joining the current task with all of the children 
    tasks specified in a tuple.
    
    :param children: A tuple of children task objects spawned by the calling 
        task.
    :return: A list of corresponding results for the children tasks.
    
    This function will wait for the completion of all specified child tasks 
    before returning to the caller."""
    return [result for result in waitAll(*children)]<|MERGE_RESOLUTION|>--- conflicted
+++ resolved
@@ -173,15 +173,9 @@
     available before it can produce an output. See waitAny for an alternative 
     option."""
     for index, task in enumerate(children):
-<<<<<<< HEAD
-        yield waitAny(task).next()
-=======
-        #task.index = index
-        #Task.dict[task.id].index = index
         #yield waitAny(task).next()
         for result in waitAny(task):
             yield result
->>>>>>> f70f893b
         
 def join(child):
     """This function is for joining the current task with one of its child 
