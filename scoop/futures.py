--- conflicted
+++ resolved
@@ -103,17 +103,10 @@
     specified or None then there is no limit to the wait time. If a call raises
     an exception then that exception will be raised when its value is retrieved
     from the iterator.
-<<<<<<< HEAD
-
-    :param func: Any callable object (function or class object with *__call__*
-        method); this object will be called to execute the Futures. The
-        callable must return a value.
-=======
-    
+
     :param func: Any picklable callable object (function or class object with 
         *__call__* method); this object will be called to execute the Futures. 
         The callable must return a value. 
->>>>>>> 446458a3
     :param iterables: Iterable objects; each will be zipped to form an iterable
         of arguments tuples that will be passed to the callable object as a
         separate Future.
@@ -127,12 +120,9 @@
     # Remove 'timeout' from kargs to be compliant with the futures API
     kargs.pop('timeout', None)
     for future in _waitAll(*_mapFuture(func, *iterables, **kargs)):
-<<<<<<< HEAD
         del control.futureDict[future.id]
         if future.id in control.execQueue.inprogress:
             del control.execQueue.inprogress[future.id]
-=======
->>>>>>> 446458a3
         yield future.resultValue
 
 def submit(func, *args, **kargs):
@@ -279,13 +269,9 @@
     Only one Future can be specified. The function returns a single
     corresponding result as soon as it becomes available."""
     for future in _waitAny(child):
-<<<<<<< HEAD
         del control.futureDict[future.id]
         if future.id in control.execQueue.inprogress:
             del control.execQueue.inprogress[future.id]
-
-=======
->>>>>>> 446458a3
         return future.resultValue
 
 def _joinAll(*children):
