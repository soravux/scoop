--- conflicted
+++ resolved
@@ -52,10 +52,7 @@
     except scoop._comm.Shutdown:
         result = None
     if scoop.DEBUG:
-<<<<<<< HEAD
         import pickle
-=======
->>>>>>> eed6f475
         try:
             os.makedirs("debug")
         except:
